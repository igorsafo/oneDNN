/*******************************************************************************
* Copyright 2019-2020 Intel Corporation
*
* Licensed under the Apache License, Version 2.0 (the "License");
* you may not use this file except in compliance with the License.
* You may obtain a copy of the License at
*
*     http://www.apache.org/licenses/LICENSE-2.0
*
* Unless required by applicable law or agreed to in writing, software
* distributed under the License is distributed on an "AS IS" BASIS,
* WITHOUT WARRANTIES OR CONDITIONS OF ANY KIND, either express or implied.
* See the License for the specific language governing permissions and
* limitations under the License.
*******************************************************************************/

#include <float.h>
#include <math.h>
#include <stdio.h>
#include <stdlib.h>

#include "dnnl.h"

#include "tests/test_thread.hpp"

#include "dnnl_common.hpp"
#include "dnnl_memory.hpp"

#include "softmax/softmax.hpp"

namespace softmax {

static int init_pd(const engine_t &engine_tgt, const prb_t *p,
        dnnl_primitive_desc_t &spd, res_t *r, dir_t dir,
        const_dnnl_primitive_desc_t hint) {
    dnnl_softmax_desc_t sd;
    dnnl_memory_desc_t data_d;

    DNN_SAFE(dnnl_memory_desc_init_by_tag(&data_d, p->ndims, p->dims.data(),
                     p->dt, convert_tag(p->tag, p->ndims)),
            WARN);

    if (p->dir & FLAG_FWD) {
        auto prop = p->dir & FLAG_INF ? dnnl_forward_inference
                                      : dnnl_forward_training;

        if (p->alg == SOFTMAX)
            DNN_SAFE(
                    dnnl_softmax_forward_desc_init(&sd, prop, &data_d, p->axis),
                    WARN);
        else if (p->alg == LOGSOFTMAX)
            DNN_SAFE(dnnl_logsoftmax_forward_desc_init(
                             &sd, prop, &data_d, p->axis),
                    WARN);
        else
            SAFE_V(FAIL);
    } else {
        dnnl_memory_desc_t diff_data_d;
        DNN_SAFE(dnnl_memory_desc_init_by_tag(&diff_data_d, p->ndims,
                         p->dims.data(), p->dt, dnnl_format_tag_any),
                WARN);
        if (p->alg == SOFTMAX)
            DNN_SAFE(dnnl_softmax_backward_desc_init(
                             &sd, &diff_data_d, &data_d, p->axis),
                    WARN);
        else if (p->alg == LOGSOFTMAX)
            DNN_SAFE(dnnl_logsoftmax_backward_desc_init(
                             &sd, &diff_data_d, &data_d, p->axis),
                    WARN);
        else
            SAFE_V(FAIL);
    }

    auto dnnl_attr = create_dnnl_attr(attr_t());

    dnnl_status_t init_status = dnnl_primitive_desc_create(
            &spd, &sd, dnnl_attr, engine_tgt, NULL);

    dnnl_primitive_attr_destroy(dnnl_attr);

    if (init_status == dnnl_unimplemented)
        return r->state = UNIMPLEMENTED, OK;
    else
        SAFE(init_status, WARN);

<<<<<<< HEAD
    const char *impl_str = query_impl_info(spd);
    if (maybe_skip(impl_str)) {
        BENCHDNN_PRINT(2, "SKIPPED: oneDNN implementation: %s\n", impl_str);
        DNN_SAFE(dnnl_primitive_desc_destroy(spd), WARN);
        return r->state = SKIPPED, OK;
    } else {
        BENCHDNN_PRINT(5, "oneDNN implementation: %s\n", impl_str);
=======
    r->impl_name = query_impl_info(spd);
    if (maybe_skip(r->impl_name)) {
        BENCHDNN_PRINT(2, "SKIPPED: oneDNN implementation: %s\n",
                r->impl_name.c_str());
        DNN_SAFE(dnnl_primitive_desc_destroy(spd), WARN);
        return r->state = SKIPPED, OK;
    } else {
        BENCHDNN_PRINT(5, "oneDNN implementation: %s\n", r->impl_name.c_str());
>>>>>>> e2cf4939
    }

    return OK;
}

static int compare(const prb_t *p, const dnn_mem_t &fp_mem,
        const dnn_mem_t &dt_mem, res_t *r) {
    const int f32_mant_digits = 24;
    const float trh_coeff_dt = (1 << (f32_mant_digits - digits_dt(p->dt)));
    const float trh_coeff_log = p->alg == LOGSOFTMAX ? 4 : 1;
    const float trh = trh_coeff_dt * trh_coeff_log * 1e-6;

    const auto nelems = dt_mem.nelems();
    r->errors = 0;
    r->total = nelems;

    for (int64_t i = 0; i < nelems; i++) {
        const float dt = dt_mem.get_elem(i);
        const float fp = fp_mem.get_elem(i);

        const float diff = fabsf(fp - dt);
        const float rel_diff = diff / (fabsf(fp) > FLT_MIN ? fabsf(fp) : 1);
        bool ok = (fabsf(fp) > 1e-5 ? rel_diff : diff) <= trh;

        // check for abs error
        if (!ok) ok = diff < 1e-7;

        r->errors += !ok;

        const bool dump = false || (!ok && (r->errors < 10 || verbose >= 10))
                || (verbose >= 50 && i < 30) || (verbose >= 99);
        if (dump) {
            std::stringstream ss;
            dims_t dims_idx = off2dims_idx(p->dims, i);
            ss << dims_idx;
            std::string ind_str = ss.str();

            BENCHDNN_PRINT(0, "[%4ld][%s] fp:%8g dt:%8g diff:%8g rdiff:%8g\n",
                    (long)i, ind_str.c_str(), fp, dt, diff, rel_diff);
        }
    }

    if (r->errors) r->state = FAILED;

    if (r->state == UNTESTED) r->state = PASSED; /* optimism */

    return r->state == FAILED ? FAIL : OK;
}

int fill_data_fwd(const prb_t *p, dnn_mem_t &mem_dt, dnn_mem_t &mem_fp) {
    int64_t outer_size = 0, inner_size = 0, axis_size = 0;
    get_sizes(p, outer_size, inner_size, axis_size);

    // Fill data the way it tests two modes: max_val < 0 and max_val >= 0;
    // Test max_val < 0 by using only negative numbers to check correct max_val
    // subtraction, mostly if library used signed value, not abs.
    // Test max_val >= 0 by exceeding `exp_overflow_arg` value to check answer
    // does not contain +infinity (nan).
    // Distribute several top-1 values to check softmax works right. Also use
    // bit more top-2 values so they contribute in final exp sum as well. Fill
    // much more values with top-3 to check we apply correct maths for whole
    // input.
    // Filling data such way prevents cancellation error for LOGSOFTMAX due to
    // log(sum(x_j)) won't be close to zero as in case of single top-1 value.
    const int exp_overflow_arg = 88;
    const int top1_val = exp_overflow_arg + 2;
    const int top2_val = exp_overflow_arg + 1;
    const int top3_val = exp_overflow_arg;
    const float top1_prob = 4. / axis_size;
    const float top2_prob = 7. * top1_prob;
    const float top3_prob = 3. * top2_prob;

    dnnl::impl::parallel_nd(outer_size, axis_size, inner_size,
            [&](int64_t ou, int64_t as, int64_t in) {
                const int sign = (outer_size > 1 ? ou : in) % 2 == 0 ? -1 : 1;
                const int gen = 13 * ou + 101 * as + 7 * in + 1637;
                const bool top1 = flip_coin(gen, top1_prob);
                const bool top2 = !top1 && flip_coin(gen, top2_prob);
                const bool top3 = !top1 && !top2 && flip_coin(gen, top3_prob);
                const int value = sign
                        * (top1 * top1_val + top2 * top2_val + top3 * top3_val);
                const int64_t ou_in_offset = ou * axis_size * inner_size + in;
                mem_fp.set_elem(ou_in_offset + as * inner_size, value);
            });

    SAFE(mem_dt.reorder(mem_fp), WARN);

    return OK;
}

int fill_data_bwd(
        const prb_t *p, dnn_mem_t &mem_dt, dnn_mem_t &mem_fp, int seed) {
    const auto nelems = mem_fp.nelems();
    const int range = 128;

    // to avoid any cancellation erros it's better to have d_dst and dst of
    // different signs (refer to ref computations).
    // softmax := (d_dst - SUM (d_dst * dst); keep +d_dst and -dst.
    // logsoftmax := d_dst - exp(dst) * SUM (d_dst); keep -d_dst and +dst.
    // seed decides about the sign.
    const float sign = seed % 2 == 0 ? 1.f : -1.f;
    dnnl::impl::parallel_nd(nelems, [&](int64_t i) {
        const float gen = ((11 * i) + 37 + 19 * seed) % range;
        const float value = sign * gen / range;
        mem_fp.set_elem(i, value);
    });

    SAFE(mem_dt.reorder(mem_fp), WARN);

    return OK;
}

int doit(const prb_t *p, res_t *r) {
    if (bench_mode == LIST) return r->state = LISTED, OK;
    engine_t engine_tgt;

    dnnl_primitive_t s;
    SAFE(init_prim(&s, init_pd, engine_tgt, p, r), WARN);
    if (r->state == SKIPPED || r->state == UNIMPLEMENTED) return OK;

    const_dnnl_primitive_desc_t const_pd;
    DNN_SAFE(dnnl_primitive_get_primitive_desc(s, &const_pd), CRIT);

    if (dnn_mem_t::check_mem_size(const_pd) != OK) {
        DNN_SAFE_V(dnnl_primitive_destroy(s));
        return r->state = SKIPPED, OK;
    }

    const auto q = [&](int index = 0) -> const dnnl_memory_desc_t & {
        return *dnnl_primitive_desc_query_md(
                const_pd, dnnl_query_exec_arg_md, index);
    };

    const auto &data_md = q(DNNL_ARG_DST); // src_md is not defined for BWD
    const auto &scratchpad_md = q(DNNL_ARG_SCRATCHPAD);

    const auto fp = dnnl_f32;
    const auto tag = get_abx_tag(p->ndims);

    dnn_mem_t src_fp(data_md, fp, tag, engine_tgt);
    dnn_mem_t src_dt(data_md, engine_tgt);

    dnn_mem_t &dst_fp = src_fp; // in-place reference
    dnn_mem_t placeholder_dst_dt;
    if (!p->inplace) { placeholder_dst_dt = dnn_mem_t(data_md, engine_tgt); }
    dnn_mem_t &dst_dt = p->inplace ? src_dt : placeholder_dst_dt;

    dnn_mem_t scratchpad_dt(scratchpad_md, engine_tgt);

    dnn_mem_t d_dst_dt, placeholder_d_src_dt;

    args_t args;

    if (p->dir & FLAG_FWD) {
        SAFE(fill_data_fwd(p, src_dt, src_fp), WARN);

        args.set(DNNL_ARG_SRC, src_dt);
        args.set(DNNL_ARG_DST, dst_dt);
        args.set(DNNL_ARG_SCRATCHPAD, scratchpad_dt);

        DNN_SAFE(execute_and_wait(s, engine_tgt, args), WARN);

        if (bench_mode & CORR) {
            compute_ref_fwd(p, src_fp, dst_fp);
            dnn_mem_t dst(dst_dt, fp, tag, engine_tgt);
            SAFE(compare(p, dst_fp, dst, r), WARN);
        }
    } else {
        const auto &d_data_md = q(DNNL_ARG_DIFF_DST);

        dnn_mem_t d_dst_fp = dnn_mem_t(d_data_md, fp, tag, engine_tgt);
        d_dst_dt = dnn_mem_t(d_data_md, engine_tgt);

        dnn_mem_t &d_src_fp = d_dst_fp; // in-place reference
        if (!p->inplace) {
            placeholder_d_src_dt = dnn_mem_t(d_data_md, engine_tgt);
        }
        dnn_mem_t &d_src_dt = p->inplace ? d_dst_dt : placeholder_d_src_dt;

        const bool neg_sign = p->alg == SOFTMAX ? true : false;
        SAFE(fill_data_bwd(p, src_dt, src_fp, neg_sign), WARN);
        SAFE(fill_data_bwd(p, d_dst_dt, d_dst_fp, !neg_sign), WARN);

        args.set(DNNL_ARG_DST, src_dt);
        args.set(DNNL_ARG_DIFF_DST, d_dst_dt);
        args.set(DNNL_ARG_DIFF_SRC, d_src_dt);
        args.set(DNNL_ARG_SCRATCHPAD, scratchpad_dt);

        DNN_SAFE(execute_and_wait(s, engine_tgt, args), WARN);

        if (bench_mode & CORR) {
            compute_ref_bwd(p, src_fp, d_dst_fp, d_src_fp);
            dnn_mem_t d_src(d_src_dt, fp, tag, engine_tgt);
            SAFE(compare(p, d_src_fp, d_src, r), WARN);
        }
    }

    measure_perf(r->timer, engine_tgt, s, args);

    DNN_SAFE_V(dnnl_primitive_destroy(s));

    return OK;
}

} // namespace softmax<|MERGE_RESOLUTION|>--- conflicted
+++ resolved
@@ -83,15 +83,6 @@
     else
         SAFE(init_status, WARN);
 
-<<<<<<< HEAD
-    const char *impl_str = query_impl_info(spd);
-    if (maybe_skip(impl_str)) {
-        BENCHDNN_PRINT(2, "SKIPPED: oneDNN implementation: %s\n", impl_str);
-        DNN_SAFE(dnnl_primitive_desc_destroy(spd), WARN);
-        return r->state = SKIPPED, OK;
-    } else {
-        BENCHDNN_PRINT(5, "oneDNN implementation: %s\n", impl_str);
-=======
     r->impl_name = query_impl_info(spd);
     if (maybe_skip(r->impl_name)) {
         BENCHDNN_PRINT(2, "SKIPPED: oneDNN implementation: %s\n",
@@ -100,7 +91,6 @@
         return r->state = SKIPPED, OK;
     } else {
         BENCHDNN_PRINT(5, "oneDNN implementation: %s\n", r->impl_name.c_str());
->>>>>>> e2cf4939
     }
 
     return OK;
