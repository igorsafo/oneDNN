--- conflicted
+++ resolved
@@ -87,18 +87,18 @@
 #endif
 
 static size_t get_gpu_ram_size() {
-    dnnl::engine eng(engine_tgt, true);
+    // XXX: create a tmp engine to query what we need.
+    // It will be removed in the future as part of switching back
+    // to the global engine.
+    engine_t eng_tmp(engine_tgt_kind);
+    dnnl::engine eng(eng_tmp, true);
     if (eng.get_kind() != dnnl::engine::kind::gpu) return 0;
 
 #if DNNL_GPU_RUNTIME == DNNL_RUNTIME_OCL
     cl_int status = CL_SUCCESS;
     // Get single device attached to the engine.
-<<<<<<< HEAD
+    engine_t engine_tgt(engine_tgt_kind);
     cl_device_id ocl_device = eng.get_ocl_device();
-=======
-    engine_t engine_tgt(engine_tgt_kind);
-    dnnl_engine_get_ocl_device(engine_tgt, &ocl_device);
->>>>>>> e2cf4939
 
     cl_ulong ram_size = 0;
     status = clGetDeviceInfo(ocl_device, CL_DEVICE_GLOBAL_MEM_SIZE,
