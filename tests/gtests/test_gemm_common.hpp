/*******************************************************************************
* Copyright 2018-2020 Intel Corporation
*
* Licensed under the Apache License, Version 2.0 (the "License");
* you may not use this file except in compliance with the License.
* You may obtain a copy of the License at
*
*     http://www.apache.org/licenses/LICENSE-2.0
*
* Unless required by applicable law or agreed to in writing, software
* distributed under the License is distributed on an "AS IS" BASIS,
* WITHOUT WARRANTIES OR CONDITIONS OF ANY KIND, either express or implied.
* See the License for the specific language governing permissions and
* limitations under the License.
*******************************************************************************/

#ifndef TEST_GEMM_COMMON_H
#define TEST_GEMM_COMMON_H

#include "dnnl_test_common.hpp"
#include "dnnl_thread.hpp"
#include "gtest/gtest.h"

#include "cpu_isa_traits.hpp"
#include "dnnl.h"
#include "dnnl_types.h"

#include <utility>
#include <vector>
#include <type_traits>

#define CONCAT_WITH_UNDERSCORE_(a, b) a##_##b
#define CONCAT_WITH_UNDERSCORE(a, b) CONCAT_WITH_UNDERSCORE_(a, b)

#define INST_TEST_CASE_(str, ...) \
    INSTANTIATE_TEST_SUITE_P(str, gemm_test, ::testing::Values(__VA_ARGS__))
#define INST_TEST_CASE(str, ...) \
    INST_TEST_CASE_( \
            CONCAT_WITH_UNDERSCORE(str, TEST_CASE_NAME_PREFIX), __VA_ARGS__)

#define CPU_INST_TEST_CASE_(str, ...) \
    CPU_INSTANTIATE_TEST_SUITE_P(str, gemm_test, ::testing::Values(__VA_ARGS__))
#define CPU_INST_TEST_CASE(str, ...) \
    CPU_INST_TEST_CASE_( \
            CONCAT_WITH_UNDERSCORE(str, TEST_CASE_NAME_PREFIX), __VA_ARGS__)

#if DNNL_GPU_RUNTIME == DNNL_RUNTIME_OCL

// Declare OpenCL GEMM interfaces for testing
extern "C" {
dnnl_status_t dnnl_ocl_sgemm(cl_command_queue queue, char transa, char transb,
        dnnl_dim_t m, dnnl_dim_t n, dnnl_dim_t k, cl_float alpha, cl_mem a,
        dnnl_dim_t offset_a, dnnl_dim_t lda, cl_mem b, dnnl_dim_t offset_b,
        dnnl_dim_t ldb, cl_float beta, cl_mem c, dnnl_dim_t offset_c,
        dnnl_dim_t ldc);

dnnl_status_t dnnl_ocl_hgemm(cl_command_queue queue, char transa, char transb,
        dnnl_dim_t m, dnnl_dim_t n, dnnl_dim_t k, cl_float alpha, cl_mem a,
        dnnl_dim_t offset_a, dnnl_dim_t lda, cl_mem b, dnnl_dim_t offset_b,
        dnnl_dim_t ldb, cl_float beta, cl_mem c, dnnl_dim_t offset_c,
        dnnl_dim_t ldc);

dnnl_status_t dnnl_ocl_gemm_f16f16f32(cl_command_queue queue, char transa,
        char transb, dnnl_dim_t m, dnnl_dim_t n, dnnl_dim_t k, cl_float alpha,
        cl_mem a, dnnl_dim_t offset_a, dnnl_dim_t lda, cl_mem b,
        dnnl_dim_t offset_b, dnnl_dim_t ldb, cl_float beta, cl_mem c,
        dnnl_dim_t offset_c, dnnl_dim_t ldc);

dnnl_status_t dnnl_ocl_gemm_bf16bf16f32(cl_command_queue queue, char transa,
        char transb, dnnl_dim_t m, dnnl_dim_t n, dnnl_dim_t k, cl_float alpha,
        cl_mem a, dnnl_dim_t offset_a, dnnl_dim_t lda, cl_mem b,
        dnnl_dim_t offset_b, dnnl_dim_t ldb, cl_float beta, cl_mem c,
        dnnl_dim_t offset_c, dnnl_dim_t ldc);

dnnl_status_t dnnl_ocl_gemm_bf16bf16bf16(cl_command_queue queue, char transa,
        char transb, dnnl_dim_t m, dnnl_dim_t n, dnnl_dim_t k, cl_float alpha,
        cl_mem a, dnnl_dim_t offset_a, dnnl_dim_t lda, cl_mem b,
        dnnl_dim_t offset_b, dnnl_dim_t ldb, cl_float beta, cl_mem c,
        dnnl_dim_t offset_c, dnnl_dim_t ldc);

dnnl_status_t dnnl_ocl_gemm_s8s8s32(cl_command_queue queue, char transa,
        char transb, char offsetc, dnnl_dim_t m, dnnl_dim_t n, dnnl_dim_t k,
        cl_float alpha, cl_mem a, dnnl_dim_t offset_a, dnnl_dim_t lda,
        int8_t ao, cl_mem b, dnnl_dim_t offset_b, dnnl_dim_t ldb, int8_t bo,
        cl_float beta, cl_mem c, dnnl_dim_t offset_c, dnnl_dim_t ldc, cl_mem co,
        dnnl_dim_t offset_co);
dnnl_status_t dnnl_ocl_gemm_u8s8s32(cl_command_queue queue, char transa,
        char transb, char offsetc, dnnl_dim_t m, dnnl_dim_t n, dnnl_dim_t k,
        cl_float alpha, cl_mem a, dnnl_dim_t offset_a, dnnl_dim_t lda,
        uint8_t ao, cl_mem b, dnnl_dim_t offset_b, dnnl_dim_t ldb, int8_t bo,
        cl_float beta, cl_mem c, dnnl_dim_t offset_c, dnnl_dim_t ldc, cl_mem co,
        dnnl_dim_t offset_co);
dnnl_status_t dnnl_ocl_gemm_s8u8s32(cl_command_queue queue, char transa,
        char transb, char offsetc, dnnl_dim_t m, dnnl_dim_t n, dnnl_dim_t k,
        cl_float alpha, cl_mem a, dnnl_dim_t offset_a, dnnl_dim_t lda,
        int8_t ao, cl_mem b, dnnl_dim_t offset_b, dnnl_dim_t ldb, uint8_t bo,
        cl_float beta, cl_mem c, dnnl_dim_t offset_c, dnnl_dim_t ldc, cl_mem co,
        dnnl_dim_t offset_co);
dnnl_status_t dnnl_ocl_gemm_u8u8s32(cl_command_queue queue, char transa,
        char transb, char offsetc, dnnl_dim_t m, dnnl_dim_t n, dnnl_dim_t k,
        cl_float alpha, cl_mem a, dnnl_dim_t offset_a, dnnl_dim_t lda,
        uint8_t ao, cl_mem b, dnnl_dim_t offset_b, dnnl_dim_t ldb, uint8_t bo,
        cl_float beta, cl_mem c, dnnl_dim_t offset_c, dnnl_dim_t ldc, cl_mem co,
        dnnl_dim_t offset_co);
}
#endif

#if DNNL_WITH_SYCL

// Declare SYCL GEMM interfaces for testing
namespace dnnl {
void DNNL_API gemm(cl::sycl::queue &queue, char transa, char transb,
        memory::dim m, memory::dim n, memory::dim k, float alpha,
        cl::sycl::buffer<float, 1> &a, memory::dim offset_a, memory::dim lda,
        cl::sycl::buffer<float, 1> &b, memory::dim offset_b, memory::dim ldb,
        float beta, cl::sycl::buffer<float, 1> &c, memory::dim offset_c,
        memory::dim ldc);

void DNNL_API gemm(cl::sycl::queue &queue, char transa, char transb,
        memory::dim m, memory::dim n, memory::dim k, float alpha,
        cl::sycl::buffer<cl::sycl::half, 1> &a, memory::dim offset_a,
        memory::dim lda, cl::sycl::buffer<cl::sycl::half, 1> &b,
        memory::dim offset_b, memory::dim ldb, float beta,
        cl::sycl::buffer<cl::sycl::half, 1> &c, memory::dim offset_c,
        memory::dim ldc);

void DNNL_API gemm(cl::sycl::queue &queue, char transa, char transb,
        memory::dim m, memory::dim n, memory::dim k, float alpha,
        cl::sycl::buffer<cl::sycl::half, 1> &a, memory::dim offset_a,
        memory::dim lda, cl::sycl::buffer<cl::sycl::half, 1> &b,
        memory::dim offset_b, memory::dim ldb, float beta,
        cl::sycl::buffer<float, 1> &c, memory::dim offset_c, memory::dim ldc);

void DNNL_API gemm_bf16bf16bf16(cl::sycl::queue &queue, char transa,
        char transb, memory::dim m, memory::dim n, memory::dim k, float alpha,
        cl::sycl::buffer<uint16_t, 1> &a, memory::dim offset_a, memory::dim lda,
        cl::sycl::buffer<uint16_t, 1> &b, memory::dim offset_b, memory::dim ldb,
        float beta, cl::sycl::buffer<uint16_t, 1> &c, memory::dim offset_c,
        memory::dim ldc);

void DNNL_API gemm_bf16bf16f32(cl::sycl::queue &queue, char transa, char transb,
        memory::dim m, memory::dim n, memory::dim k, float alpha,
        cl::sycl::buffer<uint16_t, 1> &a, memory::dim offset_a, memory::dim lda,
        cl::sycl::buffer<uint16_t, 1> &b, memory::dim offset_b, memory::dim ldb,
        float beta, cl::sycl::buffer<float, 1> &c, memory::dim offset_c,
        memory::dim ldc);

void DNNL_API gemm(cl::sycl::queue &queue, char transa, char transb,
        memory::dim m, memory::dim n, memory::dim k, float alpha,
        const float *a, memory::dim lda, const float *b, memory::dim ldb,
        float beta, float *c, memory::dim ldc);

void DNNL_API gemm(cl::sycl::queue &queue, char transa, char transb,
        memory::dim m, memory::dim n, memory::dim k, float alpha,
        const cl::sycl::half *a, memory::dim lda, const cl::sycl::half *b,
        memory::dim ldb, float beta, cl::sycl::half *c, memory::dim ldc);

void DNNL_API gemm(cl::sycl::queue &queue, char transa, char transb,
        memory::dim m, memory::dim n, memory::dim k, float alpha,
        const cl::sycl::half *a, memory::dim lda, const cl::sycl::half *b,
        memory::dim ldb, float beta, float *c, memory::dim ldc);

void DNNL_API gemm_bf16bf16bf16(cl::sycl::queue &queue, char transa,
        char transb, memory::dim m, memory::dim n, memory::dim k, float alpha,
        const uint16_t *a, memory::dim lda, const uint16_t *b, memory::dim ldb,
        float beta, uint16_t *c, memory::dim ldc);

void DNNL_API gemm_bf16bf16f32(cl::sycl::queue &queue, char transa, char transb,
        memory::dim m, memory::dim n, memory::dim k, float alpha,
        const uint16_t *a, memory::dim lda, const uint16_t *b, memory::dim ldb,
        float beta, float *c, memory::dim ldc);

} // namespace dnnl

#endif

// Declare bfloat16 GEMM interfaces for testing
extern "C" {
dnnl_status_t dnnl_gemm_bf16bf16f32(char transa, char transb, dnnl_dim_t M,
        dnnl_dim_t N, dnnl_dim_t K, float alpha, const bfloat16_t *A,
        dnnl_dim_t lda, const bfloat16_t *B, dnnl_dim_t ldb, float beta,
        float *C, dnnl_dim_t ldc);
}

// Declare packed GEMM interfaces for testing
namespace dnnl {
namespace impl {
namespace cpu {

// Get pack-size functions.
extern dnnl_status_t sgemm_pack_get_size(const char *identifier,
        const char *transa, const char *transb, const int *M, const int *N,
        const int *K, const int *lda, const int *ldb, size_t *size,
        bool *pack = nullptr);

extern dnnl_status_t gemm_bf16bf16f32_pack_get_size(const char *identifier,
        const char *transa, const char *transb, const int *M, const int *N,
        const int *K, const int *lda, const int *ldb, size_t *size,
        bool *pack = nullptr);

extern dnnl_status_t gemm_s8u8s32_pack_get_size(const char *identifier,
        const char *transa, const char *transb, const int *M, const int *N,
        const int *K, const int *lda, const int *ldb, size_t *size,
        bool *pack = nullptr);

extern dnnl_status_t gemm_s8s8s32_pack_get_size(const char *identifier,
        const char *transa, const char *transb, const int *M, const int *N,
        const int *K, const int *lda, const int *ldb, size_t *size,
        bool *pack = nullptr);

// Pack functions.
extern dnnl_status_t sgemm_pack(const char *identifier, const char *transa,
        const char *transb, const int *M, const int *N, const int *K,
        const int *lda, const int *ldb, const float *src, float *dst);

extern dnnl_status_t gemm_bf16bf16f32_pack(const char *identifier,
        const char *transa, const char *transb, const int *M, const int *N,
        const int *K, const int *lda, const int *ldb, const bfloat16_t *src,
        bfloat16_t *dst);

extern dnnl_status_t gemm_s8u8s32_pack(const char *identifier,
        const char *transa, const char *transb, const int *M, const int *N,
        const int *K, const int *lda, const int *ldb, const void *src,
        void *dst);

extern dnnl_status_t gemm_s8s8s32_pack(const char *identifier,
        const char *transa, const char *transb, const int *M, const int *N,
        const int *K, const int *lda, const int *ldb, const void *src,
        void *dst);

// Compute functions.
extern dnnl_status_t sgemm_compute(const char *transa, const char *transb,
        const int *M, const int *N, const int *K, const float *A,
        const int *lda, const float *B, const int *ldb, const float *beta,
        float *C, const int *ldc);

extern dnnl_status_t gemm_bf16bf16f32_compute(const char *transa,
        const char *transb, const int *M, const int *N, const int *K,
        const bfloat16_t *A, const int *lda, const bfloat16_t *B,
        const int *ldb, const float *beta, float *C, const int *ldc);

extern dnnl_status_t gemm_s8u8s32_compute(const char *transa,
        const char *transb, const char *offsetc, const int *M, const int *N,
        const int *K, const int8_t *A, const int *lda, const uint8_t *B,
        const int *ldb, const float *beta, int32_t *C, const int *ldc,
        const int32_t *co);

extern dnnl_status_t gemm_s8s8s32_compute(const char *transa,
        const char *transb, const char *offsetc, const int *M, const int *N,
        const int *K, const int8_t *A, const int *lda, const int8_t *B,
        const int *ldb, const float *beta, int32_t *C, const int *ldc,
        const int32_t *co);

} // namespace cpu
} // namespace impl
} // namespace dnnl

namespace dnnl {

struct test_igemm_params {
    char offsetc;
    bool nonzero_oa;
    bool nonzero_ob;
    bool nonzero_oc;

    int8_t oa() const { return (int8_t)(nonzero_oa ? 4 : 0); }
    int8_t ob() const { return (int8_t)(nonzero_ob ? 3 : 0); }
};

struct test_pack_params {
    bool pack_a;
    bool pack_b;
};

struct gemm_offset {
    int64_t a;
    int64_t b;
    int64_t c;
    int64_t co;
};

struct test_params {
    char transA;
    char transB;
    int64_t M;
    int64_t N;
    int64_t K;
    float alpha;
    float beta;
    int64_t lda;
    int64_t ldb;
    int64_t ldc;

    test_igemm_params igemm_params;
    test_pack_params pack_params;
    bool expect_to_fail;
    dnnl_status_t expected_status;

    gemm_offset off;

    bool tr_a() const { return transA == 'T' || transA == 't'; }
    bool tr_b() const { return transB == 'T' || transB == 't'; }
    int64_t sizeC() const { return M * ldc; }

    bool oc_is_R() const {
        auto c = igemm_params.offsetc;
        return c == 'R' || c == 'r';
    }
    bool oc_is_C() const {
        auto c = igemm_params.offsetc;
        return c == 'C' || c == 'c';
    }
    int64_t size_oc() const { return oc_is_R() ? N : oc_is_C() ? M : 1; }
};

template <typename... TArgs>
inline test_params make_test_params_with_offset(
        const gemm_offset &off, TArgs &&... args) {
    test_params params {std::forward<TArgs>(args)...};
    params.off = off;
    return params;
}

template <typename... TArgs>
inline test_params make_test_params_pack(
        const test_pack_params &pack_params, TArgs &&... args) {
    test_params params {std::forward<TArgs>(args)...};
    params.pack_params = pack_params;
    return params;
}
/* Test implementation description.
 *
 * To reduce the time spent in GEMM validation the test matrices A, B, and C
 * are generated from sub-matrices (A', B', and C') of smaller size:
 * - A(M, K) <-> A'(M_test, K)
 * - B(K, N) <-> B'(K, N_test)
 * - C(M, N) <-> C'(M_test, N_test)
 *
 * The matrices A', B', and C' are generated randomly. Then:
 * - A(m, k) := A'(mapper_m[m], k),
 * - B(k, n) := B'(k, mapper_n[n]),
 * - C(m, n) := C'(mapper_m[m], mapper_n[n]);
 *
 * Here `mapper_x[]` is surjection of {0, ..., X-1} onto {0, ..., X_test-1}.
 * For simplicity mapper_x[x] = x, for x in {0, ..., X_test-1}.
 *
 * This technique allows reducing the complexity of the validation code from
 * O(M*N*K) to O(M_test * N_test * K).
 *
 * X_test := min(X, X_test_max), where X_test_max is prime number around 50.
 *
 * To make the test robust the surjective functions mapper_m and mapper_n
 * should randomly map the elements {X_test, ..., X-1} onto {0, ..., X_test-1}.
 *
 * The validation itself looks as follows:
 * 0.  Prepare mapper_m and mapper_n
 * 1.a Generate random matrices A', B', C'
 * 1.b Prepare matrices A, B, C based on A', B', and C' respectively
 * 2.  Compute C_calc := Op(M, N, K, A, B, C)
 * 3.  Compute C'_ref := Op_REF(M_test, N_test, K, A', B', C')
 * 4.  Expand C'_ref to C_ref, by applying mapper_m and mapper_n
 * 5.  Compare C_calc and C_ref
 */

const int M_test_max = 47;
const int N_test_max = 53;

/** Mapper:
 * a surjective function from {0, ..., dim-1} onto {0, ..., dim_test-1}.
 */
struct mapper_t {
    mapper_t(int64_t dim, int64_t dim_test_max, int64_t gen = 7,
            int64_t gen_start = 13)
        : dim_(dim)
        , dim_test_((std::min)(dim, dim_test_max))
        , gen_(gen)
        , gen_start_(gen_start)
        , mapper_(dim) {
        for (int64_t d = 0; d < dim_test_; ++d)
            mapper_[d] = d;
        for (int64_t g = gen_start_ % dim_test_, d = dim_test_; d < dim_; ++d) {
            mapper_[d] = mapper_[g];
            g = g * gen_ % dim_test_;
        }
    }

    int64_t dim() const { return dim_; }
    int64_t dim_test() const { return dim_test_; }
    int64_t operator[](int64_t d) const { return mapper_[d]; }

private:
    const int64_t dim_;
    const int64_t dim_test_;
    const int64_t gen_, gen_start_;
    std::vector<int64_t> mapper_;
};

enum class layout_t { ROW_MAJOR, COL_MAJOR };

/** Prepares matrix A or B according to the dimension mapper.
 * The K dimension is always assumed to be columns, hence:
 * - A layout = A_is_transposed ? ROW_MAJOR : COL_MAJOR
 * - B layout = B_is_transposed ? COL_MAJOR : ROW_MAJOR
 */
template <typename data_t>
void prepare_matrix(const test_memory &M_mem, int64_t off_beg, layout_t layout,
        int64_t R, int64_t C, int64_t LD, const mapper_t &mapper) {
    auto M = map_memory<data_t>(M_mem);
    auto dt = data_traits<data_t>::data_type;
    bool is_fp = (false || dt == memory::data_type::f16
            || dt == memory::data_type::bf16 || dt == memory::data_type::f32);
    const data_t mean = (data_t)(is_fp ? 1.f : 4);
    const data_t var = (data_t)(is_fp ? 2e-1f : 3);

    ASSERT_EQ(R, mapper.dim());
    const int R_test = mapper.dim_test();

    if (layout == layout_t::COL_MAJOR) {
        dnnl::impl::parallel_nd(C, R_test, [&](int64_t c, int64_t r) {
            const int64_t off = c * LD + r;
            M[off_beg + off] = set_value<data_t>(off, mean, var, 1.);
        });
        if (R > R_test) {
            const int64_t R_rest = R - R_test;
            dnnl::impl::parallel_nd(C, R_rest, [&](int64_t c, int64_t r_) {
                const int64_t r = R_test + r_;
                const int64_t off = c * LD + r;
                const int64_t off0 = c * LD + mapper[r];
                M[off_beg + off] = M[off_beg + off0];
            });
        }
    } else {
        dnnl::impl::parallel_nd(R_test, C, [&](int64_t r, int64_t c) {
            const int64_t off = r * LD + c;
            M[off_beg + off] = set_value<data_t>(off, mean, var, 1.);
        });
        if (R > R_test) {
            const int64_t R_rest = R - R_test;
            dnnl::impl::parallel_nd(R_rest, C, [&](int64_t r_, int64_t c) {
                const int64_t r = R_test + r_;
                const int64_t off = r * LD + c;
                const int64_t off0 = mapper[r] * LD + c;
                M[off_beg + off] = M[off_beg + off0];
            });
        }
    }
}

/** Extends columns of the matrix M according to the mapper_c */
template <typename data_t>
void extend_matrix_cols(const test_memory &M_mem, int64_t off, int64_t R,
        int64_t C, int64_t LD, const mapper_t &mapper_c) {
    auto M = map_memory<data_t>(M_mem);
    ASSERT_EQ(C, mapper_c.dim());
    const int64_t C_test = mapper_c.dim_test();
    if (C_test == C) return;

    dnnl::impl::parallel_nd(R, C - C_test, [&](int64_t r, int64_t c_) {
        const int64_t c = C_test + c_;
        const int64_t c0 = mapper_c[c];
        M[off + r * LD + c] = M[off + r * LD + c0];
    });
}

/** Extends rows of the matrix M according to the mapper_r */
template <typename data_t>
void extend_matrix_rows(const test_memory &M_mem, int64_t off, int64_t R,
        int64_t C, int64_t LD, const mapper_t &mapper_r) {
    auto M = map_memory<data_t>(M_mem);
    ASSERT_EQ(R, mapper_r.dim());
    const int64_t R_test = mapper_r.dim_test();
    if (R_test == R) return;

    dnnl::impl::parallel_nd(R - R_test, [&](int64_t r_) {
        const int64_t r = R_test + r_;
        const int64_t r0 = mapper_r[r];
        for (int64_t c = 0; c < C; ++c)
            M[off + r * LD + c] = M[off + r0 * LD + c];
    });
}

/** Extends matrix M according to the mapper_r and mapper_c */
template <typename data_t>
void extend_matrix(const test_memory &M_mem, int64_t off, int64_t R, int64_t C,
        int64_t LD, const mapper_t &mapper_r, const mapper_t &mapper_c) {
    ASSERT_EQ(R, mapper_r.dim());
    ASSERT_EQ(C, mapper_c.dim());
    extend_matrix_rows<data_t>(M_mem, off, R, C, LD, mapper_r);
    extend_matrix_cols<data_t>(M_mem, off, R, C, LD, mapper_c);
}

template <typename a_dt, typename b_dt, typename c_dt>
struct ref_gemm {
    static void call(const test_params &p, int64_t M, int64_t N,
            const test_memory &a_mem, const test_memory &b_mem,
            const test_memory &c_mem, const test_memory &) {
        auto a = map_memory<a_dt>(a_mem);
        auto b = map_memory<b_dt>(b_mem);
        auto c = map_memory<c_dt>(c_mem);

        const bool tr_a = p.transA && (p.transA == 'T' || p.transA == 't');
        const bool tr_b = p.transB && (p.transB == 'T' || p.transB == 't');

        auto pa = [&](int64_t i, int64_t j) {
            return a[p.off.a + i * p.lda + j];
        };
        auto pb = [&](int64_t i, int64_t j) {
            return b[p.off.b + i * p.ldb + j];
        };
        auto pc = [&](int64_t i, int64_t j) -> c_dt & {
            return c[p.off.c + i * p.ldc + j];
        };

        dnnl::impl::parallel_nd(M, N, [&](int64_t im, int64_t in) {
            c_dt c_elem = (p.beta == 0.) ? 0. : pc(im, in) * p.beta;

            for (int64_t ik = 0; ik < p.K; ik++) {
                const a_dt a_elem = tr_a ? pa(ik, im) : pa(im, ik);
                const b_dt b_elem = tr_b ? pb(in, ik) : pb(ik, in);
                c_elem += p.alpha * a_elem * b_elem;
            }
            pc(im, in) = c_elem;
        });
    }
};

template <typename a_dt, typename b_dt>
struct ref_gemm<a_dt, b_dt, int32_t> {
    static void call(const test_params &p, int64_t M, int64_t N,
            const test_memory &a_mem, const test_memory &b_mem,
            const test_memory &c_mem, const test_memory &oc_mem) {
        auto A = map_memory<a_dt>(a_mem);
        auto B = map_memory<b_dt>(b_mem);
        auto C = map_memory<int32_t>(c_mem);
        auto oc = map_memory<int32_t>(oc_mem);

        const bool tr_a = p.transA && (p.transA == 'T' || p.transA == 't');
        const bool tr_b = p.transB && (p.transB == 'T' || p.transB == 't');
        bool OCisR = (p.igemm_params.offsetc == 'R'
                || p.igemm_params.offsetc == 'r');
        bool OCisC = (p.igemm_params.offsetc == 'C'
                || p.igemm_params.offsetc == 'c');

        auto pa = [&](int64_t i, int64_t j) {
            return (double)A[p.off.a + i * p.lda + j];
        };
        auto pb = [&](int64_t i, int64_t j) {
            return (double)B[p.off.b + i * p.ldb + j];
        };
        auto pc = [&](int64_t i, int64_t j) -> int32_t & {
            return C[p.off.c + i * p.ldc + j];
        };

        int8_t oa = p.igemm_params.oa();
        int8_t ob = p.igemm_params.ob();

        dnnl::impl::parallel_nd(M, N, [&](int64_t m, int64_t n) {
            double c_elem = 0;
            for (int64_t k = 0; k < p.K; k++) {
                const double a_elem = (tr_a ? pa(k, m) : pa(m, k)) - oa;
                const double b_elem = (tr_b ? pb(n, k) : pb(k, n)) - ob;
                c_elem += a_elem * b_elem;
            }

            double coffset = OCisR ? oc[n] : OCisC ? oc[m] : oc[0];
            double val = (p.beta == 0.f ? 0. : p.beta * (double)pc(m, n))
                    + p.alpha * c_elem + coffset;
            pc(m, n) = static_cast<int32_t>(
                    nearbyint(saturate<int32_t, double>(val)));
        });
    }
};

template <typename a_dt, typename c_dt>
void compare(const test_params &p, const test_memory &c_mem,
        const test_memory &c_ref_mem) {
    using data_type = memory::data_type;
    auto c = map_memory<c_dt>(c_mem);
    auto c_ref = map_memory<c_dt>(c_ref_mem);
    dnnl::impl::parallel_nd(p.M, p.ldc, [&](int64_t i, int64_t j) {
        if (is_current_test_failed()) return;

        c_dt ref = c_ref[p.off.c + i * p.ldc + j];
        c_dt got = c[p.off.c + i * p.ldc + j];
        c_dt diff = got - ref;

        if (data_traits<a_dt>::data_type == data_type::f16) {
            const float eps = 1e-3 * p.K;
            float e = (std::abs(ref) > eps) ? diff / ref : float(diff);
            ASSERT_NEAR(e, 0.0, eps) << "Row: " << i << " Col: " << j;
        } else if (data_traits<a_dt>::data_type == data_type::bf16) {
            const float eps = 1e-2 * p.K;
            float e = (std::abs(ref) > eps) ? diff / ref : float(diff);
            ASSERT_NEAR(e, 0.0, eps) << "Row: " << i << " Col: " << j;
        } else if (data_traits<a_dt>::data_type == data_type::f32) {
            c_dt e = (std::abs(ref) > 1e-4) ? c_dt(diff / ref) : diff;
            ASSERT_NEAR(e, 0.0, 1e-4) << "Row: " << i << " Col: " << j;
        } else {
            // igemm
            c_dt eps = 0;
            if (p.alpha == 1.0f) {
                eps = 1;
            } else if (data_traits<a_dt>::data_type == data_type::u8) {
                eps = p.K / 700 + 1;
            } else if (data_traits<a_dt>::data_type == data_type::s8) {
                eps = p.K / 350 + 1;
            }
            ASSERT_NEAR(diff, 0, eps) << "Row: " << i << " Col: " << j;
        }
    });
}

inline void get_matrix_size(
        const test_params &p, size_t &sizeA, size_t &sizeB, size_t &sizeC) {
    const bool tr_a = (p.transA == 'T' || p.transA == 't');
    const bool tr_b = (p.transB == 'T' || p.transB == 't');
    sizeA = tr_a ? p.lda * p.K : p.lda * p.M,
    sizeB = tr_b ? p.ldb * p.N : p.ldb * p.K, sizeC = p.ldc * p.M;
}

template <typename T>
inline test_memory get_matrix_memory(
        memory::dim n, memory::dim off, engine &eng) {
    auto d = create_md(
            {n + off}, data_traits<T>::data_type, memory::format_tag::x);
#if defined(DNNL_SYCL_DPCPP) && defined(DNNL_USE_DPCPP_USM)
    auto dev = eng.get_sycl_device();
    auto ctx = eng.get_sycl_context();
    auto f_malloc
            = [=](size_t sz) { return cl::sycl::malloc_shared(sz, dev, ctx); };
    auto f_free = [=](void *ptr) { return cl::sycl::free(ptr, ctx); };
    return test_memory(d, eng, f_malloc, f_free);
#else
    return test_memory(d, eng);
#endif
}

template <typename a_dt, typename b_dt, typename c_dt>
void fill_matrices(const test_params &p, const mapper_t &mapper_m,
        const mapper_t &mapper_n, const test_memory &a_mem,
        const test_memory &b_mem, const test_memory &c_mem,
        const test_memory &c_ref_mem, const test_memory &oc_mem) {
    prepare_matrix<a_dt>(a_mem, p.off.a,
            p.tr_a() ? layout_t::COL_MAJOR : layout_t::ROW_MAJOR, p.M, p.K,
            p.lda, mapper_m);
    prepare_matrix<b_dt>(b_mem, p.off.b,
            p.tr_b() ? layout_t::ROW_MAJOR : layout_t::COL_MAJOR, p.N, p.K,
            p.ldb, mapper_n);

    fill_data<c_dt>(p.off.c + p.sizeC(), c_mem.get());
    extend_matrix<c_dt>(c_mem, p.off.c, p.M, p.N, p.ldc, mapper_m, mapper_n);
    {
        auto C = map_memory<c_dt>(c_mem);
        auto C_ref = map_memory<c_dt>(c_ref_mem);
        dnnl::impl::parallel_nd(p.sizeC(),
                [&](int64_t i) { C_ref[p.off.c + i] = C[p.off.c + i]; });
    }

    if (oc_mem.get_size() == 0) return;

    if (p.igemm_params.nonzero_oc) {
        fill_data<c_dt>(p.size_oc(), oc_mem.get(), (c_dt)1, (c_dt)0);
        if (p.oc_is_R()) {
            extend_matrix_cols<c_dt>(oc_mem, 0, 1, p.N, p.N, mapper_n);
        } else if (p.oc_is_C()) {
            extend_matrix_rows<c_dt>(oc_mem, 0, p.M, 1, 1, mapper_m);
        }
    } else {
        auto oc = map_memory<c_dt>(oc_mem);
        for (int64_t i = 0; i < p.size_oc(); i++)
            oc[i] = 0;
    }
}

template <typename a_dt, typename b_dt, typename c_dt>
struct dnnl_gemm {
    static dnnl_status_t call(test_params &p, const test_memory &a_mem,
            const test_memory &b_mem, const test_memory &c_mem) {
        throw error(dnnl_runtime_error, "unknown gemm");
    }
};

template <>
struct dnnl_gemm<float16_t, float16_t, float16_t> {
    static dnnl_status_t call(const test_params &p, const test_memory &a_mem,
            const test_memory &b_mem, const test_memory &c_mem,
            const test_memory &) {
        engine eng = a_mem.get().get_engine();
        stream s(eng);
#if DNNL_GPU_RUNTIME == DNNL_RUNTIME_OCL
        if (get_test_engine_kind() == engine::kind::gpu) {
            cl_command_queue q = s.get_ocl_command_queue();
            auto status = dnnl_ocl_hgemm(q, p.transA, p.transB, p.M, p.N, p.K,
                    p.alpha, a_mem.get().get_ocl_mem_object(), p.off.a, p.lda,
                    b_mem.get().get_ocl_mem_object(), p.off.b, p.ldb, p.beta,
                    c_mem.get().get_ocl_mem_object(), p.off.c, p.ldc);
            s.wait();
            return status;
        }
#elif DNNL_GPU_RUNTIME == DNNL_RUNTIME_SYCL
        if (get_test_engine_kind() == engine::kind::gpu) {
            cl::sycl::queue sycl_queue = s.get_sycl_queue();
#ifdef DNNL_USE_DPCPP_USM
            // Test USM API
            auto a = static_cast<cl::sycl::half *>(
                    a_mem.get().get_data_handle());
            auto b = static_cast<cl::sycl::half *>(
                    b_mem.get().get_data_handle());
            auto c = static_cast<cl::sycl::half *>(
                    c_mem.get().get_data_handle());
            dnnl::gemm(sycl_queue, p.transA, p.transB, p.M, p.N, p.K, p.alpha,
                    a, p.lda, b, p.ldb, p.beta, c, p.ldc);
#else
            // Test buffer API
            auto a = a_mem.get().get_sycl_buffer<cl::sycl::half>();
            auto b = b_mem.get().get_sycl_buffer<cl::sycl::half>();
            auto c = c_mem.get().get_sycl_buffer<cl::sycl::half>();
            dnnl::gemm(sycl_queue, p.transA, p.transB, p.M, p.N, p.K, p.alpha,
                    a, p.off.a, p.lda, b, p.off.b, p.ldb, p.beta, c, p.off.c,
                    p.ldc);
#endif
            s.wait();
            return dnnl_success;
        }
#endif
        throw error(dnnl_runtime_error, "unknown gemm");
    }
};

template <>
struct dnnl_gemm<float, float, float> {
    static dnnl_status_t call_packed(const test_params &p,
            const test_memory &a_mem, const test_memory &b_mem,
            const test_memory &c_mem) {
        /* Alas, the internal API still uses Fortran notation.
         * So in addition to the changes for pack API, we also need to take
         * care of conversions and layouts */

        using namespace dnnl::impl::cpu;

        assert(p.alpha == 1.f);

        /* Prepare for Fortran style, hence A <-> B */
        char trans_a = p.transB, trans_b = p.transA;

        int m = p.N, n = p.M, k = p.K;
        int lda = p.ldb, ldb = p.lda, ldc = p.ldc;

        std::vector<float> a_pack_buf, b_pack_buf;
        float *A = map_memory<float>(b_mem), *a_eff = A;
        float *B = map_memory<float>(a_mem), *b_eff = B;
        float *C = map_memory<float>(c_mem);

        bool pack_a = p.pack_params.pack_b;
        bool pack_b = p.pack_params.pack_a;

        dnnl_status_t status = dnnl_success;

        if (pack_a) {
            size_t a_sz;
            status = sgemm_pack_get_size("A", &trans_a, &trans_b, &m, &n, &k,
                    &lda, &ldb, &a_sz, &pack_a);
            if (status != dnnl_success) return status;

            if (pack_a) {
                a_pack_buf.resize(a_sz / sizeof(float));
                a_eff = a_pack_buf.data();

                status = sgemm_pack("A", &trans_a, &trans_b, &m, &n, &k, &lda,
                        &ldb, A, a_eff);
                if (status != dnnl_success) return status;
            }
        }

        if (pack_b) {
            size_t b_sz;
            status = sgemm_pack_get_size("B", &trans_a, &trans_b, &m, &n, &k,
                    &lda, &ldb, &b_sz, &pack_b);
            if (status != dnnl_success) return status;

            if (pack_b) {
                b_pack_buf.resize(b_sz / sizeof(float));
                b_eff = b_pack_buf.data();

                status = sgemm_pack("B", &trans_a, &trans_b, &m, &n, &k, &lda,
                        &ldb, B, b_eff);
                if (status != dnnl_success) return status;
            }
        }

        if (pack_a) trans_a = 'P';
        if (pack_b) trans_b = 'P';

        status = sgemm_compute(&trans_a, &trans_b, &m, &n, &k, a_eff, &lda,
                b_eff, &ldb, &p.beta, C, &ldc);

        return status;
    }

    static dnnl_status_t call(const test_params &p, const test_memory &a_mem,
            const test_memory &b_mem, const test_memory &c_mem,
            const test_memory &) {

        if (p.pack_params.pack_a || p.pack_params.pack_b)
            return call_packed(p, a_mem, b_mem, c_mem);

        engine eng = a_mem.get().get_engine();
        stream s(eng);

#if DNNL_GPU_RUNTIME == DNNL_RUNTIME_OCL
        if (get_test_engine_kind() == engine::kind::gpu) {
            cl_command_queue q = s.get_ocl_command_queue();
            auto status = dnnl_ocl_sgemm(q, p.transA, p.transB, p.M, p.N, p.K,
                    p.alpha, a_mem.get().get_ocl_mem_object(), p.off.a, p.lda,
                    b_mem.get().get_ocl_mem_object(), p.off.b, p.ldb, p.beta,
                    c_mem.get().get_ocl_mem_object(), p.off.c, p.ldc);
            s.wait();
            return status;
        }
#elif DNNL_GPU_RUNTIME == DNNL_RUNTIME_SYCL
        if (get_test_engine_kind() == engine::kind::gpu) {
            cl::sycl::queue sycl_queue = s.get_sycl_queue();
#if DNNL_USE_DPCPP_USM
            // Test USM API
            auto a = static_cast<float *>(a_mem.get().get_data_handle());
            auto b = static_cast<float *>(b_mem.get().get_data_handle());
            auto c = static_cast<float *>(c_mem.get().get_data_handle());
            dnnl::gemm(sycl_queue, p.transA, p.transB, p.M, p.N, p.K, p.alpha,
                    a, p.lda, b, p.ldb, p.beta, c, p.ldc);
#else
            // Test buffer API
            auto a = a_mem.get().get_sycl_buffer<float>();
            auto b = b_mem.get().get_sycl_buffer<float>();
            auto c = c_mem.get().get_sycl_buffer<float>();
            dnnl::gemm(sycl_queue, p.transA, p.transB, p.M, p.N, p.K, p.alpha,
                    a, p.off.a, p.lda, b, p.off.b, p.ldb, p.beta, c, p.off.c,
                    p.ldc);
#endif
            s.wait();
            return dnnl_success;
        }
#endif
        if (get_test_engine_kind() == engine::kind::cpu) {
            auto A = map_memory<float>(a_mem);
            auto B = map_memory<float>(b_mem);
            auto C = map_memory<float>(c_mem);

            return dnnl_sgemm(p.transA, p.transB, p.M, p.N, p.K, p.alpha, A,
                    p.lda, B, p.ldb, p.beta, C, p.ldc);
        }

        throw error(dnnl_runtime_error, "unknown gemm");
    }
};

template <>
struct dnnl_gemm<int8_t, int8_t, int32_t> {
    static dnnl_status_t call_packed(const test_params &p,
            const test_memory &a_mem, const test_memory &b_mem,
            const test_memory &c_mem, const test_memory &oc_mem) {
        /* Alas, the internal API still uses Fortran notation.
         * So in addition to the changes for pack API, we also need to take
         * care of conversions and layouts */

        using namespace dnnl::impl::cpu;

        assert(p.alpha == 1.f);
        assert(p.igemm_params.oa() == 0);
        assert(p.igemm_params.ob() == 0);

        /* Prepare for Fortran style, hence A <-> B */
        char trans_a = p.transB, trans_b = p.transA;

        int m = p.N, n = p.M, k = p.K;
        int lda = p.ldb, ldb = p.lda, ldc = p.ldc;

        int8_t *A = map_memory<int8_t>(b_mem), *a_eff = A;
        int8_t *B = map_memory<int8_t>(a_mem), *b_eff = B;

        auto C = map_memory<int32_t>(c_mem);
        auto oc = map_memory<int32_t>(oc_mem);

        char offset_c = '\0';
        switch (p.igemm_params.offsetc) {
            case 'R': offset_c = 'C'; break;
            case 'r': offset_c = 'c'; break;
            case 'C': offset_c = 'R'; break;
            case 'c': offset_c = 'r'; break;
            default: offset_c = p.igemm_params.offsetc;
        }

        std::vector<int8_t> a_pack_buf;
        std::vector<int8_t> b_pack_buf;
        bool pack_a = p.pack_params.pack_b;
        bool pack_b = p.pack_params.pack_a;

        dnnl_status_t status = dnnl_success;

        if (pack_a) {
            size_t a_sz;
            status = gemm_s8s8s32_pack_get_size(
                    "A", &trans_a, &trans_b, &m, &n, &k, &lda, &ldb, &a_sz);
            if (status != dnnl_success) return status;

            if (pack_a) {
                a_pack_buf.resize(a_sz);
                a_eff = a_pack_buf.data();

                status = gemm_s8s8s32_pack("A", &trans_a, &trans_b, &m, &n, &k,
                        &lda, &ldb, A, a_eff);
                if (status != dnnl_success) return status;
            }
        }

        if (pack_b) {
            size_t b_sz;

            status = gemm_s8s8s32_pack_get_size(
                    "B", &trans_a, &trans_b, &m, &n, &k, &lda, &ldb, &b_sz);
            if (status != dnnl_success) return status;

            if (pack_b) {
                b_pack_buf.resize(b_sz);
                b_eff = b_pack_buf.data();

                status = gemm_s8s8s32_pack("B", &trans_a, &trans_b, &m, &n, &k,
                        &lda, &ldb, B, b_eff);
                if (status != dnnl_success) return status;
            }
        }

        if (pack_a) trans_a = 'P';
        if (pack_b) trans_b = 'P';

        status = gemm_s8s8s32_compute(&trans_a, &trans_b, &offset_c, &m, &n, &k,
                a_eff, &lda, b_eff, &ldb, &p.beta, C, &ldc, oc);

        return status;
    }

    static dnnl_status_t call(const test_params &p, const test_memory &a_mem,
            const test_memory &b_mem, const test_memory &c_mem,
            const test_memory &oc_mem) {

#if DNNL_GPU_RUNTIME == DNNL_RUNTIME_OCL
        if (get_test_engine_kind() == engine::kind::gpu) {
            engine eng = get_test_engine();
            stream s(eng);
            cl_command_queue q = s.get_ocl_command_queue();
            auto status = dnnl_ocl_gemm_s8s8s32(q, p.transA, p.transB,
                    p.igemm_params.offsetc, p.M, p.N, p.K, p.alpha,
                    a_mem.get().get_ocl_mem_object(), p.off.a, p.lda,
                    p.igemm_params.oa(), b_mem.get().get_ocl_mem_object(),
                    p.off.b, p.ldb, p.igemm_params.ob(), p.beta,
                    c_mem.get().get_ocl_mem_object(), p.off.c, p.ldc,
                    oc_mem.get().get_ocl_mem_object(), p.off.co);
            s.wait();
            return status;
        }
#endif
        if (p.pack_params.pack_a || p.pack_params.pack_b)
            return call_packed(p, a_mem, b_mem, c_mem, oc_mem);

        auto A = map_memory<int8_t>(a_mem);
        auto B = map_memory<int8_t>(b_mem);
        auto C = map_memory<int32_t>(c_mem);
        auto oc = map_memory<int32_t>(oc_mem);
        int8_t oa = p.igemm_params.oa();
        int8_t ob = p.igemm_params.ob();
        return dnnl_gemm_s8s8s32(p.transA, p.transB, p.igemm_params.offsetc,
                p.M, p.N, p.K, p.alpha, A, p.lda, oa, B, p.ldb, ob, p.beta, C,
                p.ldc, oc);
    }
};

template <>
struct dnnl_gemm<int8_t, uint8_t, int32_t> {
    static dnnl_status_t call(const test_params &p, const test_memory &a_mem,
            const test_memory &b_mem, const test_memory &c_mem,
            const test_memory &oc_mem) {
#if DNNL_GPU_RUNTIME == DNNL_RUNTIME_OCL
        if (get_test_engine_kind() == engine::kind::gpu) {
            engine eng = get_test_engine();
            stream s(eng);
            cl_command_queue q2 = s.get_ocl_command_queue();
            auto status = dnnl_ocl_gemm_s8u8s32(q2, p.transA, p.transB,
                    p.igemm_params.offsetc, p.M, p.N, p.K, p.alpha,
                    a_mem.get().get_ocl_mem_object(), p.off.a, p.lda,
                    p.igemm_params.oa(), b_mem.get().get_ocl_mem_object(),
                    p.off.b, p.ldb, (uint8_t)p.igemm_params.ob(), p.beta,
                    c_mem.get().get_ocl_mem_object(), p.off.c, p.ldc,
                    oc_mem.get().get_ocl_mem_object(), p.off.co);
            s.wait();
            return status;
        }
#endif
        throw error(dnnl_runtime_error, "unknown gemm");
    }
};

template <>
struct dnnl_gemm<uint8_t, uint8_t, int32_t> {
    static dnnl_status_t call(const test_params &p, const test_memory &a_mem,
            const test_memory &b_mem, const test_memory &c_mem,
            const test_memory &oc_mem) {

#if DNNL_GPU_RUNTIME == DNNL_RUNTIME_OCL
        if (get_test_engine_kind() == engine::kind::gpu) {
            engine eng = get_test_engine();
            stream s(eng);
            cl_command_queue q = s.get_ocl_command_queue();
            auto status = dnnl_ocl_gemm_u8u8s32(q, p.transA, p.transB,
                    p.igemm_params.offsetc, p.M, p.N, p.K, p.alpha,
                    a_mem.get().get_ocl_mem_object(), p.off.a, p.lda,
                    (uint8_t)p.igemm_params.oa(),
                    b_mem.get().get_ocl_mem_object(), p.off.b, p.ldb,
                    (uint8_t)p.igemm_params.ob(), p.beta,
                    c_mem.get().get_ocl_mem_object(), p.off.c, p.ldc,
                    oc_mem.get().get_ocl_mem_object(), p.off.co);
            s.wait();
            return status;
        }
#endif
        throw error(dnnl_runtime_error, "unknown gemm");
    }
};

template <>
struct dnnl_gemm<uint8_t, int8_t, int32_t> {
    static dnnl_status_t call_packed(const test_params &p,
            const test_memory &a_mem, const test_memory &b_mem,
            const test_memory &c_mem, const test_memory &oc_mem) {
        /* Alas, the internal API still uses Fortran notation.
         * So in addition to the changes for pack API, we also need to take
         * care of conversions and layouts */

        using namespace dnnl::impl::cpu;

        assert(p.alpha == 1.f);
        assert(p.igemm_params.oa() == 0);
        assert(p.igemm_params.ob() == 0);

        /* Prepare for Fortran style, hence A <-> B */
        char trans_a = p.transB, trans_b = p.transA;

        int m = p.N, n = p.M, k = p.K;
        int lda = p.ldb, ldb = p.lda, ldc = p.ldc;

        int8_t *A = map_memory<int8_t>(b_mem), *a_eff = A;
        uint8_t *B = map_memory<uint8_t>(a_mem), *b_eff = B;

        auto C = map_memory<int32_t>(c_mem);
        auto oc = map_memory<int32_t>(oc_mem);

        char offset_c = '\0';
        switch (p.igemm_params.offsetc) {
            case 'R': offset_c = 'C'; break;
            case 'r': offset_c = 'c'; break;
            case 'C': offset_c = 'R'; break;
            case 'c': offset_c = 'r'; break;
            default: offset_c = p.igemm_params.offsetc;
        }

        std::vector<int8_t> a_pack_buf;
        std::vector<uint8_t> b_pack_buf;
        bool pack_a = p.pack_params.pack_b;
        bool pack_b = p.pack_params.pack_a;

        dnnl_status_t status = dnnl_success;

        if (pack_a) {
            size_t a_sz;
            status = gemm_s8u8s32_pack_get_size(
                    "A", &trans_a, &trans_b, &m, &n, &k, &lda, &ldb, &a_sz);
            if (status != dnnl_success) return status;

            if (pack_a) {
                a_pack_buf.resize(a_sz);
                a_eff = a_pack_buf.data();

                status = gemm_s8u8s32_pack("A", &trans_a, &trans_b, &m, &n, &k,
                        &lda, &ldb, A, a_eff);
                if (status != dnnl_success) return status;
            }
        }

        if (pack_b) {
            size_t b_sz;

            status = gemm_s8u8s32_pack_get_size(
                    "B", &trans_a, &trans_b, &m, &n, &k, &lda, &ldb, &b_sz);
            if (status != dnnl_success) return status;

            if (pack_b) {
                b_pack_buf.resize(b_sz);
                b_eff = b_pack_buf.data();

                status = gemm_s8u8s32_pack("B", &trans_a, &trans_b, &m, &n, &k,
                        &lda, &ldb, B, b_eff);
                if (status != dnnl_success) return status;
            }
        }

        if (pack_a) trans_a = 'P';
        if (pack_b) trans_b = 'P';

        status = gemm_s8u8s32_compute(&trans_a, &trans_b, &offset_c, &m, &n, &k,
                a_eff, &lda, b_eff, &ldb, &p.beta, C, &ldc, oc);

        return status;
    }

    static dnnl_status_t call(const test_params &p, const test_memory &a_mem,
            const test_memory &b_mem, const test_memory &c_mem,
            const test_memory &oc_mem) {
        assert(p.igemm_params.oa() >= 0);

#if DNNL_GPU_RUNTIME == DNNL_RUNTIME_OCL
        if (get_test_engine_kind() == engine::kind::gpu) {
            engine eng = get_test_engine();
            stream s(eng);
            cl_command_queue q = s.get_ocl_command_queue();
            auto status = dnnl_ocl_gemm_u8s8s32(q, p.transA, p.transB,
                    p.igemm_params.offsetc, p.M, p.N, p.K, p.alpha,
                    a_mem.get().get_ocl_mem_object(), p.off.a, p.lda,
                    p.igemm_params.oa(), b_mem.get().get_ocl_mem_object(),
                    p.off.b, p.ldb, p.igemm_params.ob(), p.beta,
                    c_mem.get().get_ocl_mem_object(), p.off.c, p.ldc,
                    oc_mem.get().get_ocl_mem_object(), p.off.co);
            s.wait();
            return status;
        }
#endif

        if (p.pack_params.pack_a || p.pack_params.pack_b)
            return call_packed(p, a_mem, b_mem, c_mem, oc_mem);

        auto A = map_memory<uint8_t>(a_mem);
        auto B = map_memory<int8_t>(b_mem);
        auto C = map_memory<int32_t>(c_mem);
        auto oc = map_memory<int32_t>(oc_mem);
        uint8_t oa = (uint8_t)p.igemm_params.oa();
        int8_t ob = p.igemm_params.ob();

        return dnnl_gemm_u8s8s32(p.transA, p.transB, p.igemm_params.offsetc,
                p.M, p.N, p.K, p.alpha, A, p.lda, oa, B, p.ldb, ob, p.beta, C,
                p.ldc, oc);
    }
};

template <>
struct dnnl_gemm<float16_t, float16_t, float> {
    static dnnl_status_t call(const test_params &p, const test_memory &a_mem,
            const test_memory &b_mem, const test_memory &c_mem,
            const test_memory &) {
        engine eng = a_mem.get().get_engine();
        stream s(eng);
#if DNNL_GPU_RUNTIME == DNNL_RUNTIME_OCL
        if (get_test_engine_kind() == engine::kind::gpu) {
            cl_command_queue q = s.get_ocl_command_queue();
            auto status = dnnl_ocl_gemm_f16f16f32(q, p.transA, p.transB, p.M,
                    p.N, p.K, p.alpha, a_mem.get().get_ocl_mem_object(),
                    p.off.a, p.lda, b_mem.get().get_ocl_mem_object(), p.off.b,
                    p.ldb, p.beta, c_mem.get().get_ocl_mem_object(), p.off.c,
                    p.ldc);
            s.wait();
            return status;
        }
#elif DNNL_GPU_RUNTIME == DNNL_RUNTIME_SYCL
        if (get_test_engine_kind() == engine::kind::gpu) {
            cl::sycl::queue sycl_queue = s.get_sycl_queue();
#if DNNL_USE_DPCPP_USM
            // Test USM API
            auto a = static_cast<cl::sycl::half *>(
                    a_mem.get().get_data_handle());
            auto b = static_cast<cl::sycl::half *>(
                    b_mem.get().get_data_handle());
            auto c = static_cast<float *>(c_mem.get().get_data_handle());
            dnnl::gemm(sycl_queue, p.transA, p.transB, p.M, p.N, p.K, p.alpha,
                    a, p.lda, b, p.ldb, p.beta, c, p.ldc);
#else
            // Test buffer API
            auto a = a_mem.get().get_sycl_buffer<cl::sycl::half>();
            auto b = b_mem.get().get_sycl_buffer<cl::sycl::half>();
            auto c = c_mem.get().get_sycl_buffer<float>();
            dnnl::gemm(sycl_queue, p.transA, p.transB, p.M, p.N, p.K, p.alpha,
                    a, p.off.a, p.lda, b, p.off.b, p.ldb, p.beta, c, p.off.c,
                    p.ldc);
#endif
            s.wait();
            return dnnl_success;
        }
#endif
        return dnnl_unimplemented;
    }
};

template <>
struct dnnl_gemm<bfloat16_t, bfloat16_t, float> {
    static dnnl_status_t call_packed(const test_params &p,
            const test_memory &a_mem, const test_memory &b_mem,
            const test_memory &c_mem) {
        /* Alas, the internal API still uses Fortran notation.
         * So in addition to the changes for pack API, we also need to take
         * care of conversions and layouts */

        using namespace dnnl::impl::cpu;

        assert(p.alpha == 1.f);

        /* Prepare for Fortran style, hence A <-> B */
        char trans_a = p.transB, trans_b = p.transA;

        int m = p.N, n = p.M, k = p.K;
        int lda = p.ldb, ldb = p.lda, ldc = p.ldc;

        std::vector<bfloat16_t> a_pack_buf, b_pack_buf;
        bfloat16_t *A = map_memory<bfloat16_t>(b_mem), *a_eff = A;
        bfloat16_t *B = map_memory<bfloat16_t>(a_mem), *b_eff = B;
        float *C = map_memory<float>(c_mem);

        bool pack_a = p.pack_params.pack_b;
        bool pack_b = p.pack_params.pack_a;

        dnnl_status_t status = dnnl_success;

        if (pack_a) {
            size_t a_sz;
            status = gemm_bf16bf16f32_pack_get_size("A", &trans_a, &trans_b, &m,
                    &n, &k, &lda, &ldb, &a_sz, &pack_a);
            if (status != dnnl_success) return status;

            if (pack_a) {
                a_pack_buf.resize(a_sz / sizeof(*a_eff));
                a_eff = a_pack_buf.data();

                status = gemm_bf16bf16f32_pack("A", &trans_a, &trans_b, &m, &n,
                        &k, &lda, &ldb, A, a_eff);
                if (status != dnnl_success) return status;
            }
        }

        if (pack_b) {
            size_t b_sz;
            status = gemm_bf16bf16f32_pack_get_size("B", &trans_a, &trans_b, &m,
                    &n, &k, &lda, &ldb, &b_sz, &pack_b);
            if (status != dnnl_success) return status;

            if (pack_b) {
                b_pack_buf.resize(b_sz / sizeof(*b_eff));
                b_eff = b_pack_buf.data();

                status = gemm_bf16bf16f32_pack("B", &trans_a, &trans_b, &m, &n,
                        &k, &lda, &ldb, B, b_eff);
                if (status != dnnl_success) return status;
            }
        }

        if (pack_a) trans_a = 'P';
        if (pack_b) trans_b = 'P';

        status = gemm_bf16bf16f32_compute(&trans_a, &trans_b, &m, &n, &k, a_eff,
                &lda, b_eff, &ldb, &p.beta, C, &ldc);

        return status;
    }

    static dnnl_status_t call(const test_params &p, const test_memory &a_mem,
            const test_memory &b_mem, const test_memory &c_mem,
            const test_memory &) {
        engine eng = a_mem.get().get_engine();
        stream s(eng);
#if DNNL_GPU_RUNTIME == DNNL_RUNTIME_OCL
        if (get_test_engine_kind() == engine::kind::gpu) {
            cl_command_queue q = s.get_ocl_command_queue();
            auto status = dnnl_ocl_gemm_bf16bf16f32(q, p.transA, p.transB, p.M,
                    p.N, p.K, p.alpha, a_mem.get().get_ocl_mem_object(),
                    p.off.a, p.lda, b_mem.get().get_ocl_mem_object(), p.off.b,
                    p.ldb, p.beta, c_mem.get().get_ocl_mem_object(), p.off.c,
                    p.ldc);
            s.wait();
            return status;
        }
#elif DNNL_GPU_RUNTIME == DNNL_RUNTIME_SYCL
        if (get_test_engine_kind() == engine::kind::gpu) {
            cl::sycl::queue sycl_queue = s.get_sycl_queue();
#if DNNL_USE_DPCPP_USM
            // Test USM API
            auto a = static_cast<uint16_t *>(a_mem.get().get_data_handle());
            auto b = static_cast<uint16_t *>(b_mem.get().get_data_handle());
            auto c = static_cast<float *>(c_mem.get().get_data_handle());
            dnnl::gemm_bf16bf16f32(sycl_queue, p.transA, p.transB, p.M, p.N,
                    p.K, p.alpha, a, p.lda, b, p.ldb, p.beta, c, p.ldc);
#else
            // Test buffer API
            auto a = a_mem.get().get_sycl_buffer<uint16_t>();
            auto b = b_mem.get().get_sycl_buffer<uint16_t>();
            auto c = c_mem.get().get_sycl_buffer<float>();
            dnnl::gemm_bf16bf16f32(sycl_queue, p.transA, p.transB, p.M, p.N,
                    p.K, p.alpha, a, p.off.a, p.lda, b, p.off.b, p.ldb, p.beta,
                    c, p.off.c, p.ldc);
#endif
            s.wait();
            return dnnl_success;
        }
#endif
        if (p.pack_params.pack_a || p.pack_params.pack_b)
            return call_packed(p, a_mem, b_mem, c_mem);

        auto A = map_memory<bfloat16_t>(a_mem);
        auto B = map_memory<bfloat16_t>(b_mem);
        auto C = map_memory<float>(c_mem);
        return dnnl_gemm_bf16bf16f32(p.transA, p.transB, p.M, p.N, p.K, p.alpha,
                A, p.lda, B, p.ldb, p.beta, C, p.ldc);
    }
};

template <>
struct dnnl_gemm<bfloat16_t, bfloat16_t, bfloat16_t> {
    static dnnl_status_t call(const test_params &p, const test_memory &a_mem,
            const test_memory &b_mem, const test_memory &c_mem,
            const test_memory &) {
        engine eng = a_mem.get().get_engine();
        stream s(eng);
#if DNNL_GPU_RUNTIME == DNNL_RUNTIME_OCL
        if (get_test_engine_kind() == engine::kind::gpu) {
            cl_command_queue q = s.get_ocl_command_queue();
            auto status = dnnl_ocl_gemm_bf16bf16bf16(q, p.transA, p.transB, p.M,
                    p.N, p.K, p.alpha, a_mem.get().get_ocl_mem_object(),
                    p.off.a, p.lda, b_mem.get().get_ocl_mem_object(), p.off.b,
                    p.ldb, p.beta, c_mem.get().get_ocl_mem_object(), p.off.c,
                    p.ldc);
            s.wait();
            return status;
        }
#elif DNNL_GPU_RUNTIME == DNNL_RUNTIME_SYCL
        if (get_test_engine_kind() == engine::kind::gpu) {
            cl::sycl::queue sycl_queue = s.get_sycl_queue();
#ifdef DNNL_USE_DPCPP_USM
            // Test USM API
            auto a = static_cast<uint16_t *>(a_mem.get().get_data_handle());
            auto b = static_cast<uint16_t *>(b_mem.get().get_data_handle());
            auto c = static_cast<uint16_t *>(c_mem.get().get_data_handle());
            dnnl::gemm_bf16bf16bf16(sycl_queue, p.transA, p.transB, p.M, p.N,
                    p.K, p.alpha, a, p.lda, b, p.ldb, p.beta, c, p.ldc);
#else
            // Test buffer API
            auto a = a_mem.get().get_sycl_buffer<uint16_t>();
            auto b = b_mem.get().get_sycl_buffer<uint16_t>();
            auto c = c_mem.get().get_sycl_buffer<uint16_t>();
            dnnl::gemm_bf16bf16bf16(sycl_queue, p.transA, p.transB, p.M, p.N,
                    p.K, p.alpha, a, p.off.a, p.lda, b, p.off.b, p.ldb, p.beta,
                    c, p.off.c, p.ldc);
#endif
            s.wait();
            return dnnl_success;
        }
#endif
        return dnnl_unimplemented;
    }
};

template <typename a_dt, typename b_dt, typename c_dt>
struct run_test_gemm {
    static void call(const test_params &p) {
        if (p.expect_to_fail) {
            engine eng = get_test_engine();
            test_memory zero_mem({}, eng);
            auto status = dnnl_gemm<a_dt, b_dt, c_dt>::call(
                    p, zero_mem, zero_mem, zero_mem, zero_mem);
            if (status != dnnl_success)
                throw error(status, "oneDNN gemm returned error");
            return;
        }

        size_t sizeA, sizeB, sizeC;
        get_matrix_size(p, sizeA, sizeB, sizeC);

        engine eng = get_test_engine();
        test_memory a_mem = get_matrix_memory<a_dt>(sizeA, p.off.a, eng);
        test_memory b_mem = get_matrix_memory<b_dt>(sizeB, p.off.b, eng);
        test_memory c_mem = get_matrix_memory<c_dt>(sizeC, p.off.c, eng);
        test_memory c_ref_mem = get_matrix_memory<c_dt>(sizeC, p.off.c, eng);
        test_memory oc_mem
                = get_matrix_memory<c_dt>(p.size_oc(), p.off.co, eng);

        mapper_t mapper_m(p.M, M_test_max), mapper_n(p.N, N_test_max);
        const int64_t M_test = mapper_m.dim_test();
        const int64_t N_test = mapper_n.dim_test();

        fill_matrices<a_dt, b_dt, c_dt>(
                p, mapper_m, mapper_n, a_mem, b_mem, c_mem, c_ref_mem, oc_mem);

        auto status = dnnl_gemm<a_dt, b_dt, c_dt>::call(
                p, a_mem, b_mem, c_mem, oc_mem);

        if (status == dnnl_success) {
            ref_gemm<a_dt, b_dt, c_dt>::call(
                    p, M_test, N_test, a_mem, b_mem, c_ref_mem, oc_mem);
            extend_matrix<c_dt>(
                    c_ref_mem, p.off.c, p.M, p.N, p.ldc, mapper_m, mapper_n);
            compare<a_dt, c_dt>(p, c_mem, c_ref_mem);
        }

        if (status != dnnl_success)
            throw error(status, "oneDNN gemm returned error");
    }
};

template <typename a_dt, typename b_dt, typename c_dt>
class gemm_test_common : public ::testing::TestWithParam<test_params> {
protected:
    virtual void SetUp() {
        const auto &p = ::testing::TestWithParam<test_params>::GetParam();

        bool zero_off = (p.off.a == 0 && p.off.b == 0 && p.off.c == 0);
        SKIP_IF(!zero_off && get_test_engine_kind() == engine::kind::cpu,
                "CPU does not support non-zero offsets.");

        bool is_f16 = (data_traits<a_dt>::data_type == memory::data_type::f16);
        SKIP_IF(is_f16 && get_test_engine_kind() == engine::kind::cpu,
                "CPU does not support f16 data type.");

#if DNNL_CPU_RUNTIME == DNNL_RUNTIME_SYCL
        SKIP_IF(get_test_engine_kind() == engine::kind::cpu,
                "SYCL CPU GEMM not implemented.");
#endif
#if DNNL_GPU_RUNTIME == DNNL_RUNTIME_SYCL
        SKIP_IF(get_test_engine_kind() == engine::kind::gpu
                        && (data_traits<a_dt>::data_type
                                        == memory::data_type::u8
                                || data_traits<a_dt>::data_type
                                        == memory::data_type::s8),
                "SYCL GPU int GEMM not implemented.");
#endif

        bool is_bf16bf16f32 = true
                && data_traits<a_dt>::data_type == memory::data_type::bf16
                && data_traits<b_dt>::data_type == memory::data_type::bf16
                && data_traits<c_dt>::data_type == memory::data_type::f32;

        SKIP_IF(is_bf16bf16f32 && get_test_engine_kind() == engine::kind::cpu
                        && !impl::cpu::mayiuse(impl::cpu::avx512_core),
                "Skip test for systems that do not support avx512_core.");

        bool pack = (p.pack_params.pack_a || p.pack_params.pack_b);
        SKIP_IF(get_test_engine_kind() == engine::kind::gpu && pack,
                "GPU does not support packed GEMM.");
        SKIP_IF((p.alpha != 1.f || p.igemm_params.oa() != 0
                        || p.igemm_params.ob() != 0)
                        && pack,
                "Packed GEMM doesn't support alpha or non-zero offset{A,B}.");
        SKIP_IF(data_traits<b_dt>::data_type == memory::data_type::u8
                        && get_test_engine_kind() == engine::kind::cpu,
                "CPU does not support s8u8s32 and u8u8s32 GEMM.");
        SKIP_IF(data_traits<c_dt>::data_type == memory::data_type::bf16
                        && get_test_engine_kind() == engine::kind::cpu,
                "CPU does not support bf16bf16bf16 GEMM.");

        catch_expected_failures(
                [=]() { Test(); }, p.expect_to_fail, p.expected_status, false);
    }
    void Test() {
<<<<<<< HEAD
#if DNNL_GPU_RUNTIME == DNNL_RUNTIME_SYCL
        if (get_test_engine_kind() == engine::kind::gpu) {
            const auto &p = ::testing::TestWithParam<test_params>::GetParam();

#ifdef DNNL_USE_DPCPP_USM
            // Test SYCL USM interfaces
            bool zero_off = (p.off.a == 0 && p.off.b == 0 && p.off.c == 0);
            SKIP_IF(!zero_off, "USM interfaces do not support offsets.");

            run_test_gemm<a_dt, b_dt, c_dt>::call(p);
#else
            // Test SYCL buffer interfaces
            run_test_gemm<a_dt, b_dt, c_dt>::call(p);
#endif

            return;
        }
=======
#if DNNL_CPU_THREADING_RUNTIME == DNNL_RUNTIME_THREADPOOL
        struct scoped_threadpool {
            scoped_threadpool() {
                impl::threadpool_utils::activate_threadpool(
                        impl::threadpool_utils::get_active_threadpool());
            }
            ~scoped_threadpool() {
                impl::threadpool_utils::deactivate_threadpool();
            }
        };
        scoped_threadpool stp;
>>>>>>> 089420ea
#endif
        const auto &p = ::testing::TestWithParam<test_params>::GetParam();
        run_test_gemm<a_dt, b_dt, c_dt>::call(p);
    }
};
} // namespace dnnl
#endif<|MERGE_RESOLUTION|>--- conflicted
+++ resolved
@@ -1461,25 +1461,6 @@
                 [=]() { Test(); }, p.expect_to_fail, p.expected_status, false);
     }
     void Test() {
-<<<<<<< HEAD
-#if DNNL_GPU_RUNTIME == DNNL_RUNTIME_SYCL
-        if (get_test_engine_kind() == engine::kind::gpu) {
-            const auto &p = ::testing::TestWithParam<test_params>::GetParam();
-
-#ifdef DNNL_USE_DPCPP_USM
-            // Test SYCL USM interfaces
-            bool zero_off = (p.off.a == 0 && p.off.b == 0 && p.off.c == 0);
-            SKIP_IF(!zero_off, "USM interfaces do not support offsets.");
-
-            run_test_gemm<a_dt, b_dt, c_dt>::call(p);
-#else
-            // Test SYCL buffer interfaces
-            run_test_gemm<a_dt, b_dt, c_dt>::call(p);
-#endif
-
-            return;
-        }
-=======
 #if DNNL_CPU_THREADING_RUNTIME == DNNL_RUNTIME_THREADPOOL
         struct scoped_threadpool {
             scoped_threadpool() {
@@ -1491,7 +1472,24 @@
             }
         };
         scoped_threadpool stp;
->>>>>>> 089420ea
+#endif
+#if DNNL_GPU_RUNTIME == DNNL_RUNTIME_SYCL
+        if (get_test_engine_kind() == engine::kind::gpu) {
+            const auto &p = ::testing::TestWithParam<test_params>::GetParam();
+
+#ifdef DNNL_USE_DPCPP_USM
+            // Test SYCL USM interfaces
+            bool zero_off = (p.off.a == 0 && p.off.b == 0 && p.off.c == 0);
+            SKIP_IF(!zero_off, "USM interfaces do not support offsets.");
+
+            run_test_gemm<a_dt, b_dt, c_dt>::call(p);
+#else
+            // Test SYCL buffer interfaces
+            run_test_gemm<a_dt, b_dt, c_dt>::call(p);
+#endif
+
+            return;
+        }
 #endif
         const auto &p = ::testing::TestWithParam<test_params>::GetParam();
         run_test_gemm<a_dt, b_dt, c_dt>::call(p);
