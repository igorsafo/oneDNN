--- conflicted
+++ resolved
@@ -28,16 +28,6 @@
 #define rnn_postgemm_sig(f) \
     void f(const rnn_utils::rnn_conf_t &rnn, \
             rnn_utils::cell_position_t cell_position, gates_t *ws_gates_, \
-<<<<<<< HEAD
-            scratch_t *scratch_gates_, ht_t *scratch_ht_, \
-            dst_layer_t *dst_layer_, float *dst_iter_c_, \
-            const src_iter_t *src_iter_, const float *src_iter_c_, \
-            gemm_acc_t *diff_src_layer_, gemm_acc_t *diff_src_iter_, \
-            gemm_acc_t *diff_src_iter_c_, gemm_acc_t *diff_dst_layer_, \
-            gemm_acc_t *diff_dst_iter_, gemm_acc_t *diff_dst_iter_c_, \
-            const float *weights_peephole_, float *bias_, gates_t *ws_grid_, \
-            scratch_t *scratch_cell_, dst_iter_t *dst_iter_) const
-=======
             scratch_t *scratch_gates_, dst_layer_t *dst_layer_, \
             float *dst_iter_c_, const src_iter_t *src_iter_, \
             const float *src_iter_c_, gemm_acc_t *diff_src_layer_, \
@@ -46,7 +36,6 @@
             gemm_acc_t *diff_dst_iter_c_, const float *weights_peephole_, \
             float *bias_, gates_t *ws_grid_, scratch_t *scratch_cell_, \
             dst_iter_t *dst_iter_) const
->>>>>>> 089420ea
 
 #define rnn_cell_execution_sig(f) \
     void f(const rnn_utils::rnn_conf_t &rnn, \
@@ -61,15 +50,9 @@
             gemm_acc_t *diff_dst_iter_c_, gemm_acc_t *diff_w_layer_, \
             gemm_acc_t *diff_w_iter_, float *diff_weights_projection_, \
             float *diff_weights_peephole_, float *diff_bias_, \
-<<<<<<< HEAD
-            gates_t *ws_gates_, scratch_t *scratch_gates_, ht_t *scratch_ht_, \
-            gates_t *ws_grid_, scratch_t *scratch_cell_, \
-            dst_iter_t *dst_iter_) const
-=======
             gates_t *ws_gates_, scratch_t *scratch_gates_, ht_t *proj_ht_, \
             gemm_acc_t *scratch_diff_ht_, gates_t *ws_grid_, \
             scratch_t *scratch_cell_, dst_iter_t *dst_iter_) const
->>>>>>> 089420ea
 
 #define rnn_grid_execution_sig(f) \
     void f(const rnn_utils::rnn_conf_t &rnn, weights_t **weights_layer_, \
@@ -82,12 +65,8 @@
             float *ws_states_iter_c_, gemm_acc_t *ws_diff_states_layer_, \
             gemm_acc_t *ws_diff_states_iter_, \
             gemm_acc_t *ws_diff_states_iter_c_, gates_t *ws_gates_, \
-<<<<<<< HEAD
-            gates_t *ws_grid_, scratch_t *scratch_gates_, ht_t *scratch_ht_, \
-=======
             ht_t *ws_ht_, gates_t *ws_grid_, scratch_t *scratch_gates_, \
             ht_t *scratch_ht_, gemm_acc_t *scratch_diff_ht_, \
->>>>>>> 089420ea
             scratch_t *scratch_cell_, gemm_acc_t *diff_weights_layer_, \
             gemm_acc_t *diff_weights_iter_, float *diff_weights_projection_, \
             float *diff_weights_peephole_, float *diff_bias_) const
@@ -196,14 +175,10 @@
     int weights_projection_ld, weights_projection_nld;
     int diff_weights_projection_ld, diff_weights_projection_nld;
 
-<<<<<<< HEAD
-    int ws_gates_ld, ws_gates_nld;
-=======
     int proj_ht_ld, proj_ht_nld;
 
     int ws_gates_ld, ws_gates_nld;
     int ws_ht_ld, ws_ht_nld;
->>>>>>> 089420ea
     int ws_states_layer_ld, ws_states_layer_nld;
     int ws_states_iter_ld, ws_states_iter_nld;
     int ws_states_iter_c_ld, ws_states_iter_c_nld;
@@ -213,10 +188,7 @@
 
     int scratch_gates_ld, scratch_gates_nld;
     int scratch_ht_ld, scratch_ht_nld;
-<<<<<<< HEAD
-=======
     int scratch_diff_ht_ld, scratch_diff_ht_nld;
->>>>>>> 089420ea
 
     int src_layer_ld_, src_layer_nld_;
     int src_iter_ld_, src_iter_nld_;
@@ -234,10 +206,7 @@
     // 1. For non-LSTMP ws_states_iter_size == ws_states_layer_size. The corresponding
     //    pointers should point to the same places.
     size_t ws_gates_size;
-<<<<<<< HEAD
-=======
     size_t ws_ht_size;
->>>>>>> 089420ea
     size_t ws_states_layer_size;
     size_t ws_states_iter_size;
     size_t ws_states_iter_c_size;
@@ -246,10 +215,7 @@
     size_t ws_diff_states_iter_c_size;
     size_t scratch_gates_size;
     size_t scratch_ht_size;
-<<<<<<< HEAD
-=======
     size_t scratch_diff_ht_size;
->>>>>>> 089420ea
     size_t scratch_cell_size;
     size_t ws_grid_comp_size;
     size_t ws_per_cell;
@@ -276,19 +242,13 @@
                         dt_conf, u8u8u8u8, u8u8u8f32, all_f32, all_bf16);
     }
     inline bool skip_dst_layer_copy() const {
-<<<<<<< HEAD
-=======
         // TODO: enable skip copy with lstm_projection
->>>>>>> 089420ea
         return (exec_dir == l2r) && !is_lstm_projection
                 && utils::one_of(
                         dt_conf, u8u8u8u8, f32u8f32u8, all_f32, all_bf16);
     }
     inline bool skip_dst_iter_copy() const {
-<<<<<<< HEAD
-=======
         // TODO: enable skip copy with lstm_projection
->>>>>>> 089420ea
         return (exec_dir == l2r) && (dst_iter_ld_ > 0) && !is_lstm_projection
                 && utils::one_of(
                         dt_conf, u8u8u8u8, u8u8u8f32, all_f32, all_bf16);
@@ -396,7 +356,6 @@
         case dnnl_bidirectional_sum: rnn.exec_dir = bi_sum; break;
         default: break;
     }
-<<<<<<< HEAD
 
     if (utils::everyone_is(data_type::f32, src_layer_d.data_type(),
                 dst_layer_d.data_type(), weights_layer_d.data_type()))
@@ -430,9 +389,9 @@
     rnn.sic = weights_iter_d.dims()[2];
     rnn.slc = weights_layer_d.dims()[2];
     rnn.dhc = weights_layer_d.dims()[4];
-    // if no layer proj, is dhc or 2*dhc if bidir_concat
-    rnn.dlc = dst_layer_d.dims()[2];
-    rnn.dic = rnn.is_lstm_projection ? weights_projection_d.dims()[3] : rnn.dhc;
+    rnn.dlc = rnn.is_lstm_projection ? weights_projection_d.dims()[3] : rnn.dhc;
+    // All supported cells have dic == dlc
+    rnn.dic = rnn.dlc;
 
     // set members with user memories leading dimensions
     // Assumption: weights datatype size is the same as state datatype size
@@ -440,25 +399,33 @@
             == types::data_type_size(src_layer_d.data_type()));
 
     // set workspace leading dimensions (and non leading-dimensions)
+
+    // the ws and scratch proj_ht need to match as we use them interchangeably
+    assert(IMPLICATION(rnn.is_lstm_projection,
+            sizeof(typename T::ht_t) == sizeof(typename T::dst_iter_t)));
+    rnn.proj_ht_nld = rnn.mb;
+    rnn.proj_ht_ld = get_good_ld(rnn.dhc, sizeof(typename T::ht_t));
+
     rnn.ws_gates_nld = rnn.mb;
     rnn.ws_gates_ld
             = get_good_ld(rnn.dhc * rnn.n_gates, sizeof(typename T::gates_t));
+    rnn.ws_ht_nld = rnn.proj_ht_nld;
+    rnn.ws_ht_ld = rnn.proj_ht_ld;
+
     rnn.ws_states_layer_nld = rnn.mb;
-    // FIXME_LSTMP: why rnn.dlc, while it used to be rnn.dhc before?
-    // FIXME_LSTMP: is this a proper fix for case when sic >> dhc and !l2r?
     static_assert(std::is_same<typename T::src_layer_t,
                           typename T::src_iter_t>::value,
             "src_layer_t and src_iter_t must be the same");
     rnn.ws_states_layer_ld
             = get_good_ld(nstl::max(rnn.sic, nstl::max(rnn.slc, rnn.dlc)),
                     sizeof(typename T::src_layer_t));
-    rnn.ws_states_iter_nld = rnn.mb;
-    rnn.ws_states_iter_ld = !rnn.is_lstm_projection
-            ? rnn.ws_states_layer_ld
-            : get_good_ld(nstl::max(rnn.sic, rnn.dic),
-                    sizeof(typename T::src_iter_t));
+    // there is no need for al separate ws_states_iter for now as all
+    // supported cell have dst_iter == dst_layer
+    rnn.ws_states_iter_nld = rnn.ws_states_layer_nld;
+    rnn.ws_states_iter_ld = rnn.ws_states_layer_ld;
+
+    // we do not need a good ld for iter_c as it is not involved in GEMM
     rnn.ws_states_iter_c_nld = rnn.mb;
-    // we do not need a good ld for iter_c as it is not involved in GEMM
     rnn.ws_states_iter_c_ld = rnn.dhc;
 
     // TODO: be more restrictive on the leading dimensions
@@ -479,8 +446,12 @@
     rnn.scratch_gates_nld = rnn.mb;
     rnn.scratch_gates_ld
             = get_good_ld(rnn.n_gates * rnn.dhc, sizeof(typename T::scratch_t));
-    rnn.scratch_ht_nld = rnn.mb;
-    rnn.scratch_ht_ld = get_good_ld(rnn.dhc, sizeof(typename T::ht_t));
+    rnn.scratch_ht_nld = rnn.proj_ht_nld;
+    rnn.scratch_ht_ld = rnn.proj_ht_ld;
+
+    rnn.scratch_diff_ht_nld = rnn.mb;
+    rnn.scratch_diff_ht_ld
+            = get_good_ld(rnn.dlc, sizeof(typename T::gemm_acc_t));
 
     // Assumption: {src,dst}_layer has tnc layout, {src,dst}_iter has ldnc,
     rnn.src_layer_ld_ = src_layer_d.blocking_desc().strides[1];
@@ -625,248 +596,6 @@
         if (!ok) return false;
     }
 
-=======
-
-    if (utils::everyone_is(data_type::f32, src_layer_d.data_type(),
-                dst_layer_d.data_type(), weights_layer_d.data_type()))
-        rnn.dt_conf = all_f32;
-    else if (utils::everyone_is(data_type::bf16, src_layer_d.data_type(),
-                     dst_layer_d.data_type(), weights_layer_d.data_type())) {
-        if (!mayiuse(avx512_core)) return false;
-        rnn.dt_conf = all_bf16;
-    } else if (dst_layer_d.data_type() == data_type::u8) {
-        if (IMPLICATION(
-                    src_iter_d.md_, src_iter_d.data_type() == data_type::u8))
-            rnn.dt_conf = u8u8u8u8;
-        else
-            rnn.dt_conf = f32u8f32u8;
-    } else {
-        if (IMPLICATION(
-                    src_iter_d.md_, src_iter_d.data_type() == data_type::u8))
-            rnn.dt_conf = u8u8u8f32;
-        else
-            rnn.dt_conf = f32u8f32f32;
-    }
-
-    // Set problem members defining problem sizes
-    rnn.n_layer = weights_layer_d.dims()[0];
-    rnn.n_iter = src_layer_d.dims()[0];
-    rnn.n_dir = weights_layer_d.dims()[1];
-    rnn.n_gates = weights_layer_d.dims()[3];
-    rnn.n_states = rd.cell_kind == dnnl_vanilla_lstm ? 2 : 1;
-    rnn.n_bias = rnn.n_gates + rnn.is_lbr;
-    rnn.mb = src_layer_d.dims()[1];
-    rnn.sic = weights_iter_d.dims()[2];
-    rnn.slc = weights_layer_d.dims()[2];
-    rnn.dhc = weights_layer_d.dims()[4];
-    rnn.dlc = rnn.is_lstm_projection ? weights_projection_d.dims()[3] : rnn.dhc;
-    // All supported cells have dic == dlc
-    rnn.dic = rnn.dlc;
-
-    // set members with user memories leading dimensions
-    // Assumption: weights datatype size is the same as state datatype size
-    assert(types::data_type_size(weights_layer_d.data_type())
-            == types::data_type_size(src_layer_d.data_type()));
-
-    // set workspace leading dimensions (and non leading-dimensions)
-
-    // the ws and scratch proj_ht need to match as we use them interchangeably
-    assert(IMPLICATION(rnn.is_lstm_projection,
-            sizeof(typename T::ht_t) == sizeof(typename T::dst_iter_t)));
-    rnn.proj_ht_nld = rnn.mb;
-    rnn.proj_ht_ld = get_good_ld(rnn.dhc, sizeof(typename T::ht_t));
-
-    rnn.ws_gates_nld = rnn.mb;
-    rnn.ws_gates_ld
-            = get_good_ld(rnn.dhc * rnn.n_gates, sizeof(typename T::gates_t));
-    rnn.ws_ht_nld = rnn.proj_ht_nld;
-    rnn.ws_ht_ld = rnn.proj_ht_ld;
-
-    rnn.ws_states_layer_nld = rnn.mb;
-    static_assert(std::is_same<typename T::src_layer_t,
-                          typename T::src_iter_t>::value,
-            "src_layer_t and src_iter_t must be the same");
-    rnn.ws_states_layer_ld
-            = get_good_ld(nstl::max(rnn.sic, nstl::max(rnn.slc, rnn.dlc)),
-                    sizeof(typename T::src_layer_t));
-    // there is no need for al separate ws_states_iter for now as all
-    // supported cell have dst_iter == dst_layer
-    rnn.ws_states_iter_nld = rnn.ws_states_layer_nld;
-    rnn.ws_states_iter_ld = rnn.ws_states_layer_ld;
-
-    // we do not need a good ld for iter_c as it is not involved in GEMM
-    rnn.ws_states_iter_c_nld = rnn.mb;
-    rnn.ws_states_iter_c_ld = rnn.dhc;
-
-    // TODO: be more restrictive on the leading dimensions
-    rnn.ws_diff_states_layer_nld = rnn.mb;
-    rnn.ws_diff_states_layer_ld = get_good_ld(
-            nstl::max(nstl::max(rnn.slc, rnn.dic), nstl::max(rnn.sic, rnn.dhc)),
-            sizeof(typename T::gemm_acc_t));
-
-    rnn.ws_diff_states_iter_nld = rnn.mb;
-    rnn.ws_diff_states_iter_ld = get_good_ld(
-            nstl::max(nstl::max(rnn.slc, rnn.dic), nstl::max(rnn.sic, rnn.dhc)),
-            sizeof(typename T::gemm_acc_t));
-
-    rnn.ws_diff_states_iter_c_nld = rnn.mb;
-    rnn.ws_diff_states_iter_c_ld = rnn.dhc;
-
-    // set scratch (not)leading dimensions
-    rnn.scratch_gates_nld = rnn.mb;
-    rnn.scratch_gates_ld
-            = get_good_ld(rnn.n_gates * rnn.dhc, sizeof(typename T::scratch_t));
-    rnn.scratch_ht_nld = rnn.proj_ht_nld;
-    rnn.scratch_ht_ld = rnn.proj_ht_ld;
-
-    rnn.scratch_diff_ht_nld = rnn.mb;
-    rnn.scratch_diff_ht_ld
-            = get_good_ld(rnn.dlc, sizeof(typename T::gemm_acc_t));
-
-    // Assumption: {src,dst}_layer has tnc layout, {src,dst}_iter has ldnc,
-    rnn.src_layer_ld_ = src_layer_d.blocking_desc().strides[1];
-    rnn.dst_layer_ld_ = dst_layer_d.blocking_desc().strides[1];
-    rnn.src_iter_ld_ = types::is_zero_md(src_iter_d.md_)
-            ? 0
-            : src_iter_d.blocking_desc().strides[2];
-    rnn.dst_iter_ld_ = types::is_zero_md(dst_iter_d.md_)
-            ? 0
-            : dst_iter_d.blocking_desc().strides[2];
-    rnn.src_iter_c_ld_ = types::is_zero_md(src_iter_c_d.md_)
-            ? 0
-            : src_iter_c_d.blocking_desc().strides[2];
-    rnn.dst_iter_c_ld_ = types::is_zero_md(dst_iter_c_d.md_)
-            ? 0
-            : dst_iter_c_d.blocking_desc().strides[2];
-
-    /* Set the correct number of weights parts */
-    bool is_orig_gru = rd.cell_kind == alg_kind::vanilla_gru;
-    rnn.n_parts_weights_layer = 1;
-    rnn.parts_weights_layer[0] = rnn.n_gates;
-    rnn.parts_weights_layer[1] = 0;
-
-    rnn.n_parts_weights_iter = is_orig_gru ? 2 : 1;
-    rnn.parts_weights_iter[0] = is_orig_gru ? 2 : rnn.n_gates;
-    rnn.parts_weights_iter[1] = is_orig_gru ? 1 : 0;
-
-    rnn.n_parts_weights_projection = 1;
-    rnn.parts_weights_projection[0] = 1;
-
-    rnn.n_parts_bias = 1;
-    rnn.parts_bias[0] = rnn.n_bias;
-    rnn.parts_bias[1] = 0;
-
-    /* Decide wich gemm implementation to use: packed/nonpacked jit/cblas
-     * and if to mergre gemm across iterations */
-    bool is_f32 = rnn.dt_conf == all_f32, is_bf16 = rnn.dt_conf == all_bf16;
-    bool is_gru = utils::one_of(
-            rd.cell_kind, alg_kind::vanilla_gru, alg_kind::lbr_gru);
-    bool is_inference = !rnn.is_training;
-
-    // To be able to merge the GEMM on the layer input when not
-    // copying, we need to have a trivial stride for the T dimension
-    auto src_layer_is_trivial_stride = src_layer_d.blocking_desc().strides[0]
-            == (rnn.src_layer_ld_ * rnn.mb);
-    auto dst_layer_is_trivial_stride = dst_layer_d.blocking_desc().strides[0]
-            == (rnn.dst_layer_ld_ * rnn.mb);
-
-    rnn.merge_gemm_layer = ((rnn.is_fwd && src_layer_is_trivial_stride)
-                                   || ((rd.prop_kind == prop_kind::backward)
-                                           && dst_layer_is_trivial_stride))
-            && (((rnn.is_fwd && rnn.mb < 128) || !rnn.is_fwd) || rnn.is_int8());
-    rnn.merge_gemm_iter
-            = dst_layer_is_trivial_stride && !(rnn.is_fwd || is_gru);
-    rnn.force_nocopy = !mayiuse(avx512_mic) && mayiuse(avx)
-            && ((is_inference && (rnn.n_layer > 1 || rnn.mb < 100))
-                    || (rnn.is_training && rnn.dhc < 500));
-
-    /* Decide to copy bias */
-    rnn.copy_bias = rnn.is_int8();
-
-    rnn.use_layer_packed_gemm
-            = utils::one_of(weights_layer_d.format_kind(), format_kind::any,
-                      format_kind::rnn_packed)
-            && is_inference
-            && ((is_f32 && pack_sgemm_supported() && rnn.n_iter == 1)
-                    || rnn.is_int8() || is_bf16);
-    rnn.use_iter_packed_gemm
-            = utils::one_of(weights_iter_d.format_kind(), format_kind::any,
-                      format_kind::rnn_packed)
-            && is_inference
-            && ((is_f32 && pack_sgemm_supported() && rnn.mb >= 16)
-                    || rnn.is_int8() || is_bf16);
-    rnn.use_projection_packed_gemm = false;
-
-    /* Set packed gemm sizes */
-    /* TODO: investigate the benefit of mixing packed and non-packed weights parts */
-    auto set_pack_sizes
-            = [&](bool merge, bool &do_pack, size_t &weights_pack_size,
-                      int &n_parts, int *parts, size_t *parts_pack_size,
-                      size_t &comp_offset, int feature_size,
-                      int weights_ld) -> bool {
-        bool pack = true;
-        weights_pack_size = 0;
-        for (int p = 0; p < n_parts; p++) {
-            int m_p = rnn.is_fwd ? (parts[p] * rnn.dhc) : feature_size;
-            int k_p = rnn.is_fwd ? feature_size : (parts[p] * rnn.dhc);
-            int n_p = merge ? rnn.mb * rnn.n_iter : rnn.mb;
-            bool pack_part = true;
-
-            dnnl_status_t st = dnnl_success;
-            switch (rnn.dt_conf) {
-                case all_f32:
-                    st = sgemm_pack_get_size("A", "N", "N", &m_p, &n_p, &k_p,
-                            &m_p, &weights_ld, &parts_pack_size[p], &pack_part);
-                    break;
-                case u8u8u8f32:
-                case f32u8f32f32:
-                case u8u8u8u8:
-                case f32u8f32u8:
-                    st = gemm_s8u8s32_pack_get_size("A", "N", "N", &m_p, &n_p,
-                            &k_p, &m_p, &weights_ld, &parts_pack_size[p],
-                            &pack_part);
-                    break;
-                case all_bf16:
-                    st = gemm_bf16bf16f32_pack_get_size("A", "N", "N", &m_p,
-                            &n_p, &k_p, &m_p, &weights_ld, &parts_pack_size[p],
-                            &pack_part);
-                    break;
-                default: assert(!"Unsupported configuration");
-            }
-            if (st != dnnl_success) return false;
-
-            pack = pack && pack_part;
-            weights_pack_size += rnn.n_layer * rnn.n_dir * parts_pack_size[p];
-        }
-
-        // NOTE: pack is updated only for f32. We force pack for int8
-        do_pack = (rnn.dt_conf == all_f32) ? pack : true;
-        comp_offset = weights_pack_size;
-        const bool need_compensation = rnn.is_int8();
-        weights_pack_size += (need_compensation ? rnn.n_layer * rnn.n_dir : 0)
-                * rnn.n_gates * rnn.dlc * sizeof(float);
-
-        return true;
-    };
-
-    if (rnn.use_layer_packed_gemm) {
-        bool ok = set_pack_sizes(rnn.merge_gemm_layer,
-                rnn.use_layer_packed_gemm, rnn.weights_layer_pack_size,
-                rnn.n_parts_weights_layer, rnn.parts_weights_layer,
-                rnn.part_weights_layer_pack_size, rnn.weights_layer_comp_offset,
-                rnn.slc, rnn.ws_states_layer_ld);
-        if (!ok) return false;
-    }
-
-    if (rnn.use_iter_packed_gemm) {
-        bool ok = set_pack_sizes(rnn.merge_gemm_iter, rnn.use_iter_packed_gemm,
-                rnn.weights_iter_pack_size, rnn.n_parts_weights_iter,
-                rnn.parts_weights_iter, rnn.part_weights_iter_pack_size,
-                rnn.weights_iter_comp_offset, rnn.sic, rnn.ws_states_iter_ld);
-        if (!ok) return false;
-    }
-
->>>>>>> 089420ea
     return true;
 }
 
@@ -962,25 +691,19 @@
             ? (size_t)rnn.n_layer * rnn.n_dir * rnn.n_iter * rnn.ws_gates_nld
                     * rnn.ws_gates_ld * sizeof(typename T::gates_t)
             : (size_t)0;
-<<<<<<< HEAD
-=======
     rnn.ws_ht_size = rnn.is_training
             ? (size_t)rnn.n_layer * rnn.n_dir * rnn.n_iter * rnn.ws_ht_nld
                     * rnn.ws_ht_ld * sizeof(typename T::dst_iter_t)
             : (size_t)0;
->>>>>>> 089420ea
     rnn.n_iter_scratch_gates
             = (rnn.merge_gemm_layer || rnn.merge_gemm_iter) ? rnn.n_iter : 1;
     rnn.scratch_gates_size = rnn.n_iter_scratch_gates * rnn.scratch_gates_nld
             * rnn.scratch_gates_ld * sizeof(typename T::scratch_t);
     rnn.scratch_ht_size
             = rnn.scratch_ht_nld * rnn.scratch_ht_ld * sizeof(typename T::ht_t);
-<<<<<<< HEAD
-=======
     rnn.scratch_diff_ht_size = rnn.is_training ? rnn.scratch_diff_ht_nld
                     * rnn.scratch_diff_ht_ld * sizeof(typename T::gemm_acc_t)
                                                : (size_t)0;
->>>>>>> 089420ea
 
     /* set other sizes */
     /// scratchpad buffer for each cell to hold intermediate data in gru/lbr_gru
@@ -1003,15 +726,6 @@
 }
 
 void set_offsets(const rnn_conf_t &rnn, size_t &ws_gates_offset,
-<<<<<<< HEAD
-        size_t &ws_state_layer_offset, size_t &ws_states_iter_offset,
-        size_t &ws_states_iter_c_offset, size_t &ws_diff_states_layer_offset,
-        size_t &ws_diff_states_iter_offset,
-        size_t &ws_diff_states_iter_c_offset, size_t &ws_grid_comp_offset,
-        size_t &ws_bias_offset, size_t &scratch_gates_offset,
-        size_t &scratch_ht_offset, size_t &scratch_cell_offset,
-        size_t &scratchpad_size, size_t &workspace_size);
-=======
         size_t &ws_ht_offset, size_t &ws_state_layer_offset,
         size_t &ws_states_iter_offset, size_t &ws_states_iter_c_offset,
         size_t &ws_diff_states_layer_offset, size_t &ws_diff_states_iter_offset,
@@ -1020,7 +734,6 @@
         size_t &scratch_ht_offset, size_t &scratch_diff_ht_offset,
         size_t &scratch_cell_offset, size_t &scratchpad_size,
         size_t &workspace_size);
->>>>>>> 089420ea
 
 void get_scratchpad_and_workspace_sizes(
         const rnn_conf_t &rnn, size_t &scratchpad_size, size_t &workspace_size);
@@ -1044,8 +757,6 @@
 using ws_gates_aoc_s32_t = ws_gates_aoc<int32_t>;
 
 template <typename T>
-<<<<<<< HEAD
-=======
 struct ws_ht_aoc {
     ws_ht_aoc(const rnn_conf_t &rnn, T *data)
         : ht_(data, rnn.ws_ht_nld, rnn.ws_ht_ld) {}
@@ -1056,7 +767,6 @@
 };
 
 template <typename T>
->>>>>>> 089420ea
 struct scratch_gates_aoc {
     scratch_gates_aoc(const rnn_conf_t &rnn, T *data)
         : gates_(data, rnn.scratch_gates_nld, rnn.scratch_gates_ld)
@@ -1109,7 +819,6 @@
         : state_(data, rnn.ws_states_layer_nld, leading_dim) {}
     ws_states_layer_aoc(const rnn_conf_t &rnn, T *data)
         : state_(data, rnn.ws_states_layer_nld, rnn.ws_states_layer_ld) {}
-<<<<<<< HEAD
     T &operator()(int batch, int dhc) { return state_(batch, dhc); }
 
 private:
@@ -1117,22 +826,6 @@
 };
 
 template <typename T>
-struct ws_states_iter_aoc {
-    ws_states_iter_aoc(const rnn_conf_t &rnn, T *data, int leading_dim)
-        : state_(data, rnn.ws_states_iter_nld, leading_dim) {}
-    ws_states_iter_aoc(const rnn_conf_t &rnn, T *data)
-        : state_(data, rnn.ws_states_iter_nld, rnn.ws_states_iter_ld) {}
-=======
->>>>>>> 089420ea
-    T &operator()(int batch, int dhc) { return state_(batch, dhc); }
-
-private:
-    dnnl::impl::utils::array_offset_calculator<T, 2> state_;
-};
-
-template <typename T>
-<<<<<<< HEAD
-=======
 struct ws_states_iter_aoc {
     ws_states_iter_aoc(const rnn_conf_t &rnn, T *data, int leading_dim)
         : state_(data, rnn.ws_states_iter_nld, leading_dim) {}
@@ -1145,7 +838,6 @@
 };
 
 template <typename T>
->>>>>>> 089420ea
 struct ws_states_iter_c_aoc {
     ws_states_iter_c_aoc(const rnn_conf_t &rnn, T *data, int leading_dim)
         : state_(data, rnn.ws_states_iter_c_nld, leading_dim) {}
