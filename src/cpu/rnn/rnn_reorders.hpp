/*******************************************************************************
 * Copyright 2018 Intel Corporation
 *
 * Licensed under the Apache License, Version 2.0 (the "License");
 * you may not use this file except in compliance with the License.
 * You may obtain a copy of the License at
 *
 *     http://www.apache.org/licenses/LICENSE-2.0
 *
 * Unless required by applicable law or agreed to in writing, software
 * distributed under the License is distributed on an "AS IS" BASIS,
 * WITHOUT WARRANTIES OR CONDITIONS OF ANY KIND, either express or implied.
 * See the License for the specific language governing permissions and
 * limitations under the License.
 *******************************************************************************/

#ifndef CPU_RNN_REORDERS_HPP
#define CPU_RNN_REORDERS_HPP

#include <assert.h>

<<<<<<< HEAD
=======
#include "cpu_primitive.hpp"
>>>>>>> 56ef626d
#include "cpu_reorder_pd.hpp"
#include "gemm/gemm_pack.hpp"
#include "mkldnn_thread.hpp"
#include "simple_q10n.hpp"
#include "type_helpers.hpp"
#include "utils.hpp"

namespace mkldnn {
namespace impl {
namespace cpu {

template <data_type_t type_i, data_type_t type_o>
struct rnn_data_reorder_t : public cpu_primitive_t {
    struct pd_t : public cpu_reorder_pd_t {
        using cpu_reorder_pd_t::cpu_reorder_pd_t;

        DECLARE_COMMON_PD_T("rnn_data_reorder", rnn_data_reorder_t);

        static status_t create(reorder_pd_t **reorder_pd, engine_t *engine,
                const primitive_attr_t *attr, engine_t *src_engine,
                const memory_desc_t *src_md, engine_t *dst_engine,
                const memory_desc_t *dst_md) {
<<<<<<< HEAD
=======
            using namespace status;
>>>>>>> 56ef626d
            const memory_desc_wrapper id(src_md), od(dst_md);
            bool args_ok = true && id.data_type() == type_i
                    && od.data_type() == type_o
                    && id.matches_one_of_tag(format_tag::tnc, format_tag::ldnc)
                    && od == id;
            if (!args_ok) return invalid_arguments;

            auto _pd = new pd_t(
                    engine, attr, src_engine, src_md, dst_engine, dst_md);
            if (_pd == nullptr) return out_of_memory;
            if (_pd->init() != success) {
                delete _pd;
                return unimplemented;
            }
            return safe_ptr_assign<reorder_pd_t>(*reorder_pd, _pd);
        }
    };

private:
    typedef typename prec_traits<type_i>::type in_data_t;
    typedef typename prec_traits<type_o>::type out_data_t;

    rnn_data_reorder_t(const pd_t *apd) : cpu_primitive_t(apd) {}

    virtual status_t execute(const exec_ctx_t &ctx) const override {
        auto input = CTX_IN_MEM(const in_data_t *, MKLDNN_ARG_FROM);
        auto output = CTX_OUT_MEM(out_data_t *, MKLDNN_ARG_TO);
        const memory_desc_wrapper &input_d = pd()->src_md();
        const memory_desc_wrapper &output_d = pd()->dst_md();
        const size_t nelems = input_d.nelems();
        const float scale = pd()->attr()->rnn_data_qparams_.scale_;
        const float shift = pd()->attr()->rnn_data_qparams_.shift_;

        parallel_nd(nelems, [&](size_t i) {
            float in = (float)input[input_d.off_l(i)] * scale + shift;
            output[output_d.off_l(i)] = qz_a1b0<float, out_data_t>()(in);
        });

        return status::success;
    }

    const pd_t *pd() const { return (const pd_t *)primitive_t::pd(); }
};

template <data_type_t type_i, data_type_t type_o>
struct rnn_weights_reorder_t : public cpu_primitive_t {
    struct pd_t : public cpu_reorder_pd_t {
        using cpu_reorder_pd_t::cpu_reorder_pd_t;

        DECLARE_COMMON_PD_T("rnn_weights_reorder", rnn_weights_reorder_t);

        static status_t create(reorder_pd_t **reorder_pd, engine_t *engine,
                const primitive_attr_t *attr, engine_t *src_engine,
                const memory_desc_t *src_md, engine_t *dst_engine,
                const memory_desc_t *dst_md) {
<<<<<<< HEAD
=======
            using namespace status;
>>>>>>> 56ef626d
            const memory_desc_wrapper id(src_md), od(dst_md);
            bool args_ok = true && id.data_type() == type_i
                    && od.data_type() == type_o
                    && od.format_kind() == format_kind::rnn_packed
                    && od.rnn_packed_desc().format == mkldnn_ldigo_p
                    && od.rnn_packed_desc().n_parts == 1 && attr != nullptr;
<<<<<<< HEAD
            if (!args_ok) return status::invalid_arguments;
=======
            if (!args_ok) return invalid_arguments;
>>>>>>> 56ef626d

            format_tag_t itag = id.matches_one_of_tag(
                    format_tag::ldigo, format_tag::ldgoi);
            if (itag == format_tag::undef) return invalid_arguments;

            const int mask = attr->rnn_weights_qparams_.mask_;
            if (!utils::one_of(mask, 0, 3)) return unimplemented;

            auto _pd = new pd_t(
                    engine, attr, src_engine, src_md, dst_engine, dst_md);
            if (_pd == nullptr) return out_of_memory;
            _pd->itag_ = itag;
            if (_pd->init() != success) {
                delete _pd;
                return unimplemented;
            }
            return safe_ptr_assign<reorder_pd_t>(*reorder_pd, _pd);
        }

        status_t init() {
            status_t status = cpu_reorder_pd_t::init();
            if (status != status::success) return status;

            init_scratchpad();

            return status::success;
        }

        format_tag_t itag_;

    private:
        void init_scratchpad() {
            const memory_desc_wrapper id(src_md());
            const size_t nelems = id.nelems();
            const auto &dims = id.dims();

            using namespace memory_tracking::names;
            auto scratchpad = scratchpad_registry().registrar();
            size_t quantization_size = sizeof(int8_t) * nelems;
            size_t reduction_size = itag_ == format_tag::ldigo
                    ? sizeof(int32_t) * mkldnn_get_max_threads() * dims[0]
                            * dims[1] * dims[3] * dims[4]
                    : 0;
            scratchpad.book(
                    key_reorder_rnn_weights_quantization, quantization_size);
            scratchpad.book(key_reorder_rnn_weights_reduction, reduction_size);
        }
    };

private:
    typedef typename prec_traits<type_i>::type in_data_t;
    typedef typename prec_traits<type_o>::type out_data_t;

    rnn_weights_reorder_t(const pd_t *apd) : cpu_primitive_t(apd) {}

    virtual status_t execute(const exec_ctx_t &ctx) const override {
        using math::saturate;

        auto input = CTX_IN_MEM(const in_data_t *, MKLDNN_ARG_FROM);
        auto output = CTX_OUT_MEM(char *, MKLDNN_ARG_TO);
        const memory_desc_wrapper &input_d = pd()->src_md();
        const memory_desc_wrapper &output_d = pd()->dst_md();
        const auto &dims = input_d.dims();

        const int L = dims[0];
        const int D = dims[1];
        const int I = dims[2];
        const int G = dims[3];
        const int O = dims[4];

        const bool is_igo = pd()->itag_ == format_tag::ldigo;

        /* Quantize input & compute compensation */
        auto quantized
                = (int8_t * __restrict) scratchpad(ctx).template get<void>(
                        memory_tracking::names::
                                key_reorder_rnn_weights_quantization);
        auto reduction
                = (int32_t * __restrict) scratchpad(ctx).template get<void>(
                        memory_tracking::names::
                                key_reorder_rnn_weights_reduction);
        float *comp = reinterpret_cast<float *>(
                output + output_d.rnn_packed_desc().offset_compensation);
        const float *scales = pd()->attr()->rnn_weights_qparams_.scales_;
        const int mask = pd()->attr()->rnn_weights_qparams_.mask_;

        /* Quantized weights have ldigo layot and transposition will happen
         * if user's data is in ldgoi */
        if (is_igo) {
            int nthr = mkldnn_get_max_threads();
            int LD_nthr = nstl::min(L * D, nthr);
            int I_nthr = nstl::min(I, nthr / LD_nthr);
            parallel(nthr, [&](const int ithr, const int nthr) {
                int LD_ithr = -1, LD_s = -1, LD_e = -1;
                int I_ithr = -1, I_s = -1, I_e = -1;
                if (ithr < LD_nthr * I_nthr) {
                    LD_ithr = ithr % LD_nthr;
                    I_ithr = ithr / LD_nthr;
                    balance211(L * D, LD_nthr, LD_ithr, LD_s, LD_e);
                    balance211(I, I_nthr, I_ithr, I_s, I_e);
                }
                int32_t *comp_ithr = reduction + I_ithr * L * D * G * O;
                for (int ld = LD_s; ld < LD_e; ld++) {
                    for (int go = 0; go < G * O; go++)
                        comp_ithr[ld * G * O + go] = 0;
                    for (int i = I_s; i < I_e; i++) {
                        PRAGMA_OMP_SIMD()
                        for (int go = 0; go < G * O; go++) {
                            const float s = scales[(mask == 0) ? 0 : go];
                            int8_t q = qz_b0<in_data_t, out_data_t>()(
                                    input[ld * I * G * O + i * G * O + go], s);
                            quantized[ld * I * G * O + i * G * O + go]
                                    = (int32_t)q;
                            comp_ithr[ld * G * O + go] += (int32_t)q;
                        }
                    }
                }
            });
            parallel_nd(L * D * G * O,
                    [&](int s) { comp[s] = saturate<float>(reduction[s]); });
            for (int i = 1; i < I_nthr; i++) {
                parallel_nd(L * D * G * O, [&](int s) {
                    comp[s] += saturate<float>(
                            reduction[i * L * D * G * O + s]);
                });
            }
        } else {
            parallel_nd(L * D, G * O, [&](int ld, int go) {
                int32_t compensation = 0;
                const float s = scales[(mask == 0) ? 0 : go];
                PRAGMA_OMP_SIMD()
                for (int i = 0; i < I; i++) {
                    int8_t q = qz_b0<in_data_t, out_data_t>()(
                            input[ld * G * O * I + go * I + i], s);
                    compensation += (int32_t)q;
                    quantized[ld * I * G * O + i * G * O + go] = q;
                }
                comp[ld * G * O + go] = saturate<float>(compensation);
            });
        }

        /* Pack */
        auto off_igo = [&](int l, int d, int i, int g, int o) {
            return l * D * I * G * O + d * I * G * O + i * G * O + g * O + o;
        };
        int n_parts = output_d.rnn_packed_desc().n_parts;
        const size_t *size_packed_cell
                = output_d.rnn_packed_desc().part_pack_size;
        const int *parts = output_d.rnn_packed_desc().parts;
        const int n = output_d.rnn_packed_desc().n;
        const int ldb = output_d.rnn_packed_desc().ldb;
        char *to_pack = output;

        for (int l = 0; l < L; l++) {
            for (int d = 0; d < D; d++) {
                for (int p = 0; p < n_parts; p++) {
                    int g = (p > 0) ? parts[p - 1] : 0;
                    int m_p = parts[p] * O;
                    int k_p = I;
                    int lda = G * O;
                    gemm_s8u8s32_pack("A", "N", "N", &m_p, &n, &k_p, &lda, &ldb,
                            &quantized[off_igo(l, d, 0, g, 0)], to_pack);
                    to_pack += size_packed_cell[p];
                }
            }
        }
        return status::success;
    }

    const pd_t *pd() const { return (const pd_t *)primitive_t::pd(); }
};

template <>
struct rnn_weights_reorder_t<data_type::f32, data_type::f32>
    : public cpu_primitive_t {
    struct pd_t : public cpu_reorder_pd_t {
        using cpu_reorder_pd_t::cpu_reorder_pd_t;

        DECLARE_COMMON_PD_T("rnn_weights_reorder", rnn_weights_reorder_t);

        static status_t create(reorder_pd_t **reorder_pd, engine_t *engine,
                const primitive_attr_t *attr, engine_t *src_engine,
                const memory_desc_t *src_md, engine_t *dst_engine,
                const memory_desc_t *dst_md) {
<<<<<<< HEAD
=======
            using namespace status;

>>>>>>> 56ef626d
            const memory_desc_wrapper id(src_md), od(dst_md);
            bool args_ok = true && id.data_type() == data_type::f32
                    && od.data_type() == data_type::f32
                    && od.format_kind() == format_kind::rnn_packed
                    && utils::one_of(od.rnn_packed_desc().format,
                            mkldnn_ldigo_p, mkldnn_ldgoi_p)
                    && attr->has_default_values();
            if (!args_ok) return invalid_arguments;

            format_tag_t itag = id.matches_one_of_tag(
                    format_tag::ldigo, format_tag::ldgoi);
            if (itag == format_tag::undef) return invalid_arguments;

            const int mask = attr->rnn_weights_qparams_.mask_;
            if (!utils::one_of(mask, 0, 3)) return unimplemented;

            auto _pd = new pd_t(
                    engine, attr, src_engine, src_md, dst_engine, dst_md);
            if (_pd == nullptr) return out_of_memory;
            if (_pd->init() != success) {
                delete _pd;
                return unimplemented;
            }
            _pd->itag_ = itag;
            return safe_ptr_assign<reorder_pd_t>(*reorder_pd, _pd);
        }

        format_tag_t itag_;

        status_t init() {
            status_t status = cpu_reorder_pd_t::init();
            if (status != status::success) return status;

            init_scratchpad();

            return status::success;
        }

    private:
        void init_scratchpad() {
            const memory_desc_wrapper id(src_md());
            const memory_desc_wrapper od(dst_md());
            const rnn_packed_desc_t &rnn_pdata = od.rnn_packed_desc();

            format_tag_t itag = id.matches_one_of_tag(
                    format_tag::ldigo, format_tag::ldgoi);
            bool cross_case
                    = (itag == format_tag::ldigo
                              && rnn_pdata.format == rnn_packed_format::ldgoi_p)
                    || (itag == format_tag::ldgoi
                            && rnn_pdata.format == rnn_packed_format::ldigo_p);
            const size_t sz = cross_case ? id.nelems() * sizeof(float) : 0;

            using namespace memory_tracking::names;
            auto scratchpad = scratchpad_registry().registrar();
            scratchpad.book(key_reorder_rnn_weights_transposition, sz);
        }
    };

private:
    rnn_weights_reorder_t(const pd_t *apd) : cpu_primitive_t(apd) {}

    virtual status_t execute(const exec_ctx_t &ctx) const override {
        auto input = CTX_IN_MEM(const float *, MKLDNN_ARG_FROM);
        auto output = CTX_OUT_MEM(float *, MKLDNN_ARG_TO);
        const memory_desc_wrapper &input_d = pd()->src_md();
        const memory_desc_wrapper &output_d = pd()->dst_md();
        const auto &dims = input_d.dims();
        const rnn_packed_desc_t &rnn_pdata = output_d.rnn_packed_desc();
        const int L = dims[0];
        const int D = dims[1];
        const int I = dims[2];
        const int G = dims[3];
        const int O = dims[4];

        /* Pack */
        const bool from_igo = pd()->itag_ == format_tag::ldigo;
        const bool to_igo = rnn_pdata.format == mkldnn_ldigo_p;
        int n_parts = rnn_pdata.n_parts;
        const size_t *size_packed_cell = rnn_pdata.part_pack_size;
        const int *parts = rnn_pdata.parts;
        const int n = rnn_pdata.n;

        /* Transpose weights prior to packing to ensure that packed GEMM
         * algorithm will be dispatched*/
        float *input_tr = (float *)input;
        if (from_igo != to_igo) {
            input_tr = (float *)scratchpad(ctx).template get<void>(
                    memory_tracking::names::
                            key_reorder_rnn_weights_transposition);
            const int M = to_igo ? G * O : I;
            const int N = to_igo ? I : G * O;
            parallel_nd(L * D, N, [&](int ld, int i) {
                for (int j = 0; j < M; j++) {
                    input_tr[ld * M * N + i * M + j]
                            = input[ld * M * N + j * N + i];
                }
            });
        }

        auto off_igo = [&](int l, int d, int i, int g, int o) {
            return l * D * I * G * O + d * I * G * O + i * G * O + g * O + o;
        };
        auto off_goi = [&](int l, int d, int i, int g, int o) {
            return l * D * G * O * I + d * G * O * I + g * O * I + o * I + i;
        };
        const int lda = to_igo ? G * O : I;
        const int ldb = rnn_pdata.ldb;
        for (int l = 0; l < L; l++) {
            for (int d = 0; d < D; d++) {
                for (int p = 0; p < n_parts; p++) {
                    int g = (p > 0) ? parts[p - 1] : 0;
                    int m_p = to_igo ? parts[p] * O : I;
                    int k_p = to_igo ? I : parts[p] * O;
                    auto st = sgemm_pack("A", "N", "N", &m_p, &n, &k_p, &lda,
                            &ldb,
                            &input_tr[to_igo ? off_igo(l, d, 0, g, 0)
                                             : off_goi(l, d, 0, g, 0)],
                            output);
                    assert(st == mkldnn_success);
                    MAYBE_UNUSED(st);
                    output += size_packed_cell[p] / sizeof(float);
                }
            }
        }
        return status::success;
    }

    const pd_t *pd() const { return (const pd_t *)primitive_t::pd(); }
};

} // namespace cpu
} // namespace impl
} // namespace mkldnn

#endif<|MERGE_RESOLUTION|>--- conflicted
+++ resolved
@@ -19,10 +19,7 @@
 
 #include <assert.h>
 
-<<<<<<< HEAD
-=======
 #include "cpu_primitive.hpp"
->>>>>>> 56ef626d
 #include "cpu_reorder_pd.hpp"
 #include "gemm/gemm_pack.hpp"
 #include "mkldnn_thread.hpp"
@@ -45,10 +42,7 @@
                 const primitive_attr_t *attr, engine_t *src_engine,
                 const memory_desc_t *src_md, engine_t *dst_engine,
                 const memory_desc_t *dst_md) {
-<<<<<<< HEAD
-=======
             using namespace status;
->>>>>>> 56ef626d
             const memory_desc_wrapper id(src_md), od(dst_md);
             bool args_ok = true && id.data_type() == type_i
                     && od.data_type() == type_o
@@ -104,21 +98,14 @@
                 const primitive_attr_t *attr, engine_t *src_engine,
                 const memory_desc_t *src_md, engine_t *dst_engine,
                 const memory_desc_t *dst_md) {
-<<<<<<< HEAD
-=======
             using namespace status;
->>>>>>> 56ef626d
             const memory_desc_wrapper id(src_md), od(dst_md);
             bool args_ok = true && id.data_type() == type_i
                     && od.data_type() == type_o
                     && od.format_kind() == format_kind::rnn_packed
                     && od.rnn_packed_desc().format == mkldnn_ldigo_p
                     && od.rnn_packed_desc().n_parts == 1 && attr != nullptr;
-<<<<<<< HEAD
-            if (!args_ok) return status::invalid_arguments;
-=======
             if (!args_ok) return invalid_arguments;
->>>>>>> 56ef626d
 
             format_tag_t itag = id.matches_one_of_tag(
                     format_tag::ldigo, format_tag::ldgoi);
@@ -303,11 +290,8 @@
                 const primitive_attr_t *attr, engine_t *src_engine,
                 const memory_desc_t *src_md, engine_t *dst_engine,
                 const memory_desc_t *dst_md) {
-<<<<<<< HEAD
-=======
             using namespace status;
 
->>>>>>> 56ef626d
             const memory_desc_wrapper id(src_md), od(dst_md);
             bool args_ok = true && id.data_type() == data_type::f32
                     && od.data_type() == data_type::f32
