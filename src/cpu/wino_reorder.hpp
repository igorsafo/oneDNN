--- conflicted
+++ resolved
@@ -178,46 +178,6 @@
         const int or_ioc_ = or_ic_ * or_oc_;
         assert(r_ == kh_ && r_ == kw_);
 
-<<<<<<< HEAD
-        for (int iic = 0; iic < ic_; iic++) {
-            for (int ob = 0; ob < nb_oc_; ob++) {
-
-                const in_data_t *__restrict _inp = has_oihw_format
-                        ? input + (ob * oc_block_ * or_ic_ + iic) * kh_ * kw_
-                        : input + iic * or_oc_ + ob * oc_block_;
-                out_data_t *__restrict _out
-                        = tmp_wei + (iic * nb_oc_ + ob) * oc_block_;
-
-                parallel_nd(size_wspace_, [&](int i) { wspace[i] = 0.f; });
-
-                if (has_oihw_format) {
-                    parallel_nd(r_, w_alpha_, oc_block_,
-                            [&](int ih, int j, int ioc) {
-                                for (int iw = 0; iw < r_; ++iw) {
-                                    int inp_oc = ob * oc_block_ + ioc;
-                                    int inp_ic = iic;
-                                    in_data_t inp_v
-                                            = (inp_ic < or_ic_
-                                                      && inp_oc < or_oc_)
-                                            ? _inp[ioc * or_ic_ * kh_ * kw_
-                                                    + ih * kw_ + iw]
-                                            : 0.f;
-                                    wspace[(ih * w_alpha_ + j) * oc_block_
-                                            + ioc]
-                                            += inp_v * g[j * r_ + iw];
-                                }
-                            });
-                } else { // hwio format case
-                    parallel_nd(r_, w_alpha_, [&](int ih, int j) {
-                        for (int iw = 0; iw < kw_; ++iw) {
-                            const float g_multiplier = g[j * r_ + iw];
-                            const in_data_t *__restrict inp_base
-                                    = _inp + or_ioc_ * (iw + ih * kw_);
-                            in_data_t *__restrict wspace_base
-                                    = wspace + (ih * w_alpha_ + j) * oc_block_;
-
-                            for (int ioc = 0; ioc < oc_block_; ++ioc) {
-=======
         for_(int iic = 0; iic < ic_; iic++)
         for (int ob = 0; ob < nb_oc_; ob++) {
 
@@ -233,43 +193,10 @@
                 parallel_nd(
                         r_, w_alpha_, oc_block_, [&](int ih, int j, int ioc) {
                             for (int iw = 0; iw < r_; ++iw) {
->>>>>>> 56ef626d
                                 int inp_oc = ob * oc_block_ + ioc;
                                 int inp_ic = iic;
                                 in_data_t inp_v
                                         = (inp_ic < or_ic_ && inp_oc < or_oc_)
-<<<<<<< HEAD
-                                        ? inp_base[ioc]
-                                        : 0.f;
-
-                                wspace_base[ioc] += inp_v * g_multiplier;
-                            }
-                        }
-                    });
-                }
-
-                parallel_nd(w_alpha_, w_alpha_, oc_block_,
-                        [&](int i, int j, int ioc) {
-                            float t = 0;
-                            for (int k = 0; k < r_; ++k)
-                                t += g[i * r_ + k]
-                                        * wspace[(k * w_alpha_ + j) * oc_block_
-                                                + ioc];
-                            if (type_o == data_type::s8) {
-                                const float scale = (D_mask == 1)
-                                        ? scales[0]
-                                        : scales[ob * oc_block_ + ioc];
-                                _out[(i * w_alpha_ + j) * Z + ioc]
-                                        = qz_b0<in_data_t, out_data_t>()(
-                                                (in_data_t)t,
-                                                scale * adj_scale_);
-                            } else {
-                                _out[(i * w_alpha_ + j) * Z + ioc]
-                                        = (out_data_t)t;
-                            }
-                        });
-            }
-=======
                                         ? _inp[ioc * or_ic_ * kh_ * kw_
                                                 + ih * kw_ + iw]
                                         : 0.f;
@@ -318,7 +245,6 @@
                             _out[(i * w_alpha_ + j) * Z + ioc] = (out_data_t)t;
                         }
                     });
->>>>>>> 56ef626d
         }
     }
 
@@ -333,43 +259,6 @@
             utils::array_set((int32_t *)dst_bias, 0, bias_size);
         }
         int index = 0;
-<<<<<<< HEAD
-        for (int u_h = 0; u_h < w_alpha_; u_h++) {
-            for (int u_w = 0; u_w < w_alpha_; u_w++) {
-                parallel_nd(nb_oc_, oc_block_, [&](int ob, int o) {
-                    int u_h_shift = u_h * w_alpha_ * ic_ * oc_;
-                    int u_w_shift = u_w * ic_ * oc_;
-                    int u_h_shift_b = u_h * w_alpha_ * oc_;
-                    int u_w_shift_b = u_w * oc_;
-                    int oc_block_shift = ob * oc_block_ * ic_ + o * ic_block_;
-                    for (int ib = 0; ib < nb_ic_; ib++) {
-                        for (int i = 0; i < ic_block_; i++) {
-                            int _i = ib * ic_block_;
-                            int _o = ob * oc_block_;
-                            int ic_shift = (_i + i) * oc_;
-                            int oc_shift = (_o + o);
-                            int ic_block_shift = ib * oc_block_ * ic_block_ + i;
-                            int src_offset = u_h_shift + u_w_shift + ic_shift
-                                    + oc_shift;
-                            int dst_offset = u_h_shift + u_w_shift
-                                    + oc_block_shift + ic_block_shift;
-
-                            output[dst_offset] = tmp_wei[src_offset];
-                            if (type_o == data_type::s8) {
-                                int bias_offset
-                                        = u_h_shift_b + u_w_shift_b + oc_shift;
-                                if (index != unsign_val_in_wino_domain_)
-                                    dst_bias[bias_offset] -= (128
-                                            * (int32_t)output[dst_offset]);
-                                else
-                                    dst_bias[bias_offset] = 0;
-                            }
-                        }
-                    }
-                });
-                index++;
-            }
-=======
         for_(int u_h = 0; u_h < w_alpha_; u_h++)
         for (int u_w = 0; u_w < w_alpha_; u_w++) {
             parallel_nd(nb_oc_, oc_block_, [&](int ob, int o) {
@@ -402,31 +291,12 @@
                 }
             });
             index++;
->>>>>>> 56ef626d
         }
     }
 
     void reorder_to_aaOio(out_data_t *__restrict output,
             const out_data_t *__restrict tmp_wei) const {
         parallel_nd(w_alpha_, w_alpha_, nb_oc_, [&](int u_h, int u_w, int ob) {
-<<<<<<< HEAD
-            for (int ib = 0; ib < nb_ic_; ib++) {
-                for (int i = 0; i < ic_block_; i++) {
-                    for (int o = 0; o < oc_block_; o++) {
-                        int src_offset = u_h * w_alpha_ * ic_ * oc_
-                                + u_w * ic_ * oc_ + (ib * ic_block_ + i) * oc_
-                                + (ob * oc_block_ + o);
-
-                        int dst_offset = u_h * w_alpha_ * nb_oc_ * nb_ic_
-                                        * ic_block_ * oc_block_
-                                + u_w * nb_oc_ * nb_ic_ * ic_block_ * oc_block_
-                                + ob * nb_ic_ * ic_block_ * oc_block_
-                                + ib * ic_block_ * oc_block_ + i * oc_block_
-                                + o;
-                        output[dst_offset] = tmp_wei[src_offset];
-                    }
-                }
-=======
             for_(int ib = 0; ib < nb_ic_; ib++)
             for_(int i = 0; i < ic_block_; i++)
             for (int o = 0; o < oc_block_; o++) {
@@ -439,7 +309,6 @@
                         + ob * nb_ic_ * ic_block_ * oc_block_
                         + ib * ic_block_ * oc_block_ + i * oc_block_ + o;
                 output[dst_offset] = tmp_wei[src_offset];
->>>>>>> 56ef626d
             }
         });
     }
@@ -457,22 +326,6 @@
                                           + ib)
                                         * oc2_block_ * ic_block_ * oc_block_;
                         int wei_offset = 0;
-<<<<<<< HEAD
-                        for (int i = 0; i < ic_block_; i++) {
-                            for (int ob2 = 0; ob2 < oc2_block_; ob2++) {
-                                for (int o = 0; o < oc_block_; o++) {
-                                    int icp = ib * ic_block_ + i;
-                                    int ocp = occ * oc2_block_ * oc_block_
-                                            + ob2 * oc_block_ + o;
-
-                                    int src_offset = u_h * w_alpha_ * ic_ * oc_
-                                            + u_w * ic_ * oc_ + icp * oc_ + ocp;
-                                    wei_ptr[wei_offset + o]
-                                            = tmp_wei[src_offset];
-                                }
-                                wei_offset += oc_block_;
-                            }
-=======
                         for_(int i = 0; i < ic_block_; i++)
                         for (int ob2 = 0; ob2 < oc2_block_; ob2++) {
                             for (int o = 0; o < oc_block_; o++) {
@@ -485,7 +338,6 @@
                                 wei_ptr[wei_offset + o] = tmp_wei[src_offset];
                             }
                             wei_offset += oc_block_;
->>>>>>> 56ef626d
                         }
                     }
                 });
@@ -498,33 +350,6 @@
 
         parallel_nd(
                 oc_chunks, w_alpha_, w_alpha_, [&](int occ, int u_h, int u_w) {
-<<<<<<< HEAD
-                    for (int icc = 0; icc < ic_chunks; icc++) {
-                        for (int ob = 0; ob < oc2_block_; ob++) {
-                            int ocp = (occ * oc2_block_ + ob) * oc_block_;
-                            for (int ib = 0; ib < ic2_block_; ib++) {
-                                for (int i = 0; i < ic_block_; i++) {
-                                    int icp = (icc * ic2_block_ + ib)
-                                                    * ic_block_
-                                            + i;
-
-                                    int src_offset = u_h * w_alpha_ * ic_ * oc_
-                                            + u_w * ic_ * oc_ + icp * oc_ + ocp;
-                                    int wei_offset
-                                            = ((((((occ * w_alpha_ + u_h)
-                                                                  * w_alpha_
-                                                          + u_w) * ic_chunks
-                                                         + icc) * oc2_block_
-                                                        + ob) * ic2_block_
-                                                       + ib) * ic_block_
-                                                      + i)
-                                            * oc_block_;
-                                    for (int o = 0; o < oc_block_; o++)
-                                        output[wei_offset + o]
-                                                = tmp_wei[src_offset + o];
-                                }
-                            }
-=======
                     for_(int icc = 0; icc < ic_chunks; icc++)
                     for (int ob = 0; ob < oc2_block_; ob++) {
                         int ocp = (occ * oc2_block_ + ob) * oc_block_;
@@ -545,7 +370,6 @@
                             for (int o = 0; o < oc_block_; o++)
                                 output[wei_offset + o]
                                         = tmp_wei[src_offset + o];
->>>>>>> 56ef626d
                         }
                     }
                 });
