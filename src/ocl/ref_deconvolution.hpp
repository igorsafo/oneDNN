/*******************************************************************************
* Copyright 2019 Intel Corporation
*
* Licensed under the Apache License, Version 2.0 (the "License");
* you may not use this file except in compliance with the License.
* You may obtain a copy of the License at
*
*     http://www.apache.org/licenses/LICENSE-2.0
*
* Unless required by applicable law or agreed to in writing, software
* distributed under the License is distributed on an "AS IS" BASIS,
* WITHOUT WARRANTIES OR CONDITIONS OF ANY KIND, either express or implied.
* See the License for the specific language governing permissions and
* limitations under the License.
*******************************************************************************/

#ifndef OCL_REF_DECONVOLUTION_HPP
#define OCL_REF_DECONVOLUTION_HPP

#include "common/c_types_map.hpp"
#include "common/primitive.hpp"
#include "common/type_helpers.hpp"
#include "common/utils.hpp"
#include "compute/compute.hpp"
#include "ocl/jit_primitive_conf.hpp"
#include "ocl/ocl_convolution_pd.hpp"
#include "ocl/ocl_deconvolution_pd.hpp"
#include "ocl/ocl_stream.hpp"

extern const char *ref_deconv_backward_bias_kernel;

namespace mkldnn {
namespace impl {
namespace ocl {

static status_t compute_blocked_format(
        bool with_groups, const memory_desc_t *oi_md, memory_desc_t *io_md) {
    // Computes blocking for *i*o* format from *o*i* format
    bool sanity_check_ok = true && oi_md->ndims == io_md->ndims
            && oi_md->format_kind == format_kind::blocked;
    if (!sanity_check_ok)
        return status::invalid_arguments;

    const blocking_desc_t &oi_blk = oi_md->format_desc.blocking;
    blocking_desc_t io_blk = io_md->format_desc.blocking;

    io_md->format_kind = format_kind::blocked;
    io_blk = oi_blk;

    const int ID_OC = 0 + with_groups;
    const int ID_IC = 1 + with_groups;

    nstl::swap(io_blk.strides[ID_OC], io_blk.strides[ID_IC]);
    for (int i_blk = 0; i_blk < io_blk.inner_nblks; ++i_blk) {
        if (utils::one_of(io_blk.inner_idxs[i_blk], ID_OC, ID_IC)) {
            io_blk.inner_idxs[i_blk]
                    = (io_blk.inner_idxs[i_blk] == ID_OC ? ID_IC : ID_OC);
        }
    }

    return memory_desc_init_by_blocking_desc(*io_md, io_blk);
}

static status_t conv_descr_create(
        const deconvolution_desc_t *dd, convolution_desc_t *cd) {
    using namespace prop_kind;
    alg_kind_t alg_kind = alg_kind::convolution_direct;

    const memory_desc_t *src_md, *dst_md, *d_weights_d;
    prop_kind_t prop_kind;
    memory_desc_t c_weights_d;

    switch (dd->prop_kind) {
    case forward:
    case forward_inference:
        prop_kind = backward_data;
        src_md = &dd->dst_desc;
        dst_md = &dd->src_desc;
        d_weights_d = &dd->weights_desc;
        break;
    case backward_data:
        prop_kind = forward_training;
        src_md = &dd->diff_dst_desc;
        dst_md = &dd->diff_src_desc;
        d_weights_d = &dd->weights_desc;
        break;
    case backward_weights:
        prop_kind = dd->prop_kind;
        src_md = &dd->diff_dst_desc;
        dst_md = &dd->src_desc;
        d_weights_d = &dd->diff_weights_desc;
        break;
    default:
        assert(!"unknown prop kind");
        return status::invalid_arguments;
    }

    const bool with_groups = d_weights_d->ndims == src_md->ndims + 1;

    // Create weights desc for convolution
    c_weights_d = *d_weights_d;

    const int ID_OC = 0 + with_groups;
    const int ID_IC = 1 + with_groups;
    nstl::swap(c_weights_d.dims[ID_OC], c_weights_d.dims[ID_IC]);
    nstl::swap(c_weights_d.padded_dims[ID_OC], c_weights_d.padded_dims[ID_IC]);
    nstl::swap(c_weights_d.padded_offsets[ID_OC],
            c_weights_d.padded_offsets[ID_IC]);

    if (c_weights_d.format_kind != format_kind::any)
        CHECK(compute_blocked_format(with_groups, d_weights_d, &c_weights_d));

    return conv_desc_init(cd, prop_kind, alg_kind, src_md, &c_weights_d,
            prop_kind != backward_weights ? &dd->bias_desc : nullptr, dst_md,
            dd->strides, dd->dilates, dd->padding[0], dd->padding[1]);
}

struct ref_deconvolution_fwd_t : public primitive_t {
    struct pd_t : public ocl_deconvolution_fwd_pd_t {
        pd_t(engine_t *engine, const deconvolution_desc_t *adesc,
                const primitive_attr_t *attr,
                const deconvolution_fwd_pd_t *hint_fwd_pd)
            : ocl_deconvolution_fwd_pd_t(engine, adesc, attr, hint_fwd_pd)
            , conv_pd_(nullptr) {}

        pd_t(const pd_t &other)
            : ocl_deconvolution_fwd_pd_t(other)
            , conv_pd_(other.conv_pd_->clone()) {}

        pd_t &operator=(const pd_t &other) {
            MKLDNN_SHORT_CIRCUIT_SELF_ASSIGN(other);
            delete conv_pd_;
            conv_pd_ = other.conv_pd_->clone();
            return *this;
        }

        ~pd_t() { delete conv_pd_; }

        DECLARE_COMMON_PD_T(conv_pd_->name(), ref_deconvolution_fwd_t);

        status_t init_convolution() {
            convolution_desc_t cd;
            CHECK(conv_descr_create(desc(), &cd));
            status_t status = mkldnn_primitive_desc_create(
                    &conv_pd_, (op_desc_t *)&cd, &attr_, engine_, nullptr);
            return status;
        }

        status_t init() {
            using namespace format_tag;

            bool ok = true && is_fwd()
                    && desc()->alg_kind == alg_kind::deconvolution_direct
                    && attr()->post_ops_.has_default_values()
                    && (utils::everyone_is(data_type::f32,
                            desc()->src_desc.data_type,
                            desc()->weights_desc.data_type,
                            desc()->dst_desc.data_type)
                        || utils::everyone_is(data_type::f16,
                            desc()->src_desc.data_type,
                            desc()->weights_desc.data_type,
                            desc()->dst_desc.data_type)
                        ||  desc()->dst_desc.data_type == data_type::u8);
            if (ok) {
                CHECK(init_convolution());
                if (weights_md_.format_kind == format_kind::any) {
                    CHECK(compute_blocked_format(with_groups(),
                            conv_pd_->weights_md(), &desc_.weights_desc));
                    weights_md_ = desc_.weights_desc;
                }
                if (src_md_.format_kind == format_kind::any)
                    src_md_ = *conv_pd_->diff_dst_md();
                if (dst_md_.format_kind == format_kind::any)
                    dst_md_ = *conv_pd_->diff_src_md();
                if (bias_md_.format_kind == format_kind::any)
                    CHECK(memory_desc_init_by_tag(bias_md_, x));

                return status::success;
            }

            return status::unimplemented;
        }

        virtual void init_scratchpad_md() override {
            scratchpad_md_ = *conv_pd_->scratchpad_md();
        }

        primitive_desc_t *conv_pd_;
    };

    typedef typename prec_traits<data_type::f32>::type data_t;

    ref_deconvolution_fwd_t(const pd_t *apd) : primitive_t(apd) {}
    ~ref_deconvolution_fwd_t() { conv_p_->release(); }

    virtual status_t execute(const exec_ctx_t &ctx) const override {
        const auto &args = ctx.args();
        exec_args_t conv_args;
        conv_args[MKLDNN_ARG_DIFF_DST] = args.at(MKLDNN_ARG_SRC);
        conv_args[MKLDNN_ARG_WEIGHTS] = args.at(MKLDNN_ARG_WEIGHTS);
        conv_args[MKLDNN_ARG_DIFF_SRC] = args.at(MKLDNN_ARG_DST);
        if (pd()->with_bias())
            conv_args[MKLDNN_ARG_BIAS] = args.at(MKLDNN_ARG_BIAS);
        const exec_ctx_t conv_ctx(ctx.stream(), std::move(conv_args));

        // Executing the convolution kernel
        status_t status = conv_p_->execute(conv_ctx);
        return status;
    }

    status_t init() override {
        // Creating convolution primitve
        status_t conv_status
                = pd()->conv_pd_->create_primitive((primitive_t **)&conv_p_);
        return conv_status;
    }
    const pd_t *pd() const { return (const pd_t *)primitive_t::pd(); }
    primitive_t *conv_p_ = nullptr;
};

struct ref_deconvolution_bwd_data_t : public primitive_t {
    struct pd_t : public ocl_deconvolution_bwd_data_pd_t {
        pd_t(engine_t *engine, const deconvolution_desc_t *adesc,
                const primitive_attr_t *attr,
                const deconvolution_fwd_pd_t *hint_fwd_pd)
            : ocl_deconvolution_bwd_data_pd_t(engine, adesc, attr, hint_fwd_pd)
            , conv_pd_(nullptr) {}

        pd_t(const pd_t &other)
            : ocl_deconvolution_bwd_data_pd_t(other)
            , conv_pd_(other.conv_pd_->clone()) {}

        pd_t &operator=(const pd_t &other) {
            MKLDNN_SHORT_CIRCUIT_SELF_ASSIGN(other);
            delete conv_pd_;
            conv_pd_ = other.conv_pd_->clone();
            return *this;
        }

        ~pd_t() { delete conv_pd_; }

        DECLARE_COMMON_PD_T(conv_pd_->name(), ref_deconvolution_bwd_data_t);

        status_t init_convolution() {
            convolution_desc_t cd;
            CHECK(conv_descr_create(desc(), &cd));
            status_t status = mkldnn_primitive_desc_create(
                    &conv_pd_, (op_desc_t *)&cd, &attr_, engine_, nullptr);
            return status;
        }

        status_t init() {
            using namespace data_type;
            bool ok = true && desc()->prop_kind == prop_kind::backward_data
                    && utils::everyone_is(data_type::f32,
                            desc()->diff_src_desc.data_type,
                            desc()->weights_desc.data_type,
                            desc()->diff_dst_desc.data_type)
                    && desc()->alg_kind == alg_kind::deconvolution_direct;

            if (ok) {
                CHECK(init_convolution());
                if (weights_md_.format_kind == format_kind::any) {
                    CHECK(compute_blocked_format(with_groups(),
                            conv_pd_->weights_md(), &desc_.weights_desc));
                    weights_md_ = desc_.weights_desc;
                }
                if (diff_src_md_.format_kind == format_kind::any)
                    diff_src_md_ = *conv_pd_->dst_md();
                if (diff_dst_md_.format_kind == format_kind::any)
                    diff_dst_md_ = *conv_pd_->src_md();

                return status::success;
            }

            return status::unimplemented;
        }

        virtual void init_scratchpad_md() override {
            scratchpad_md_ = *conv_pd_->scratchpad_md();
        }

        primitive_desc_t *conv_pd_;
    };

    typedef typename prec_traits<data_type::f32>::type data_t;

    ref_deconvolution_bwd_data_t(const pd_t *apd) : primitive_t(apd) {}
    ~ref_deconvolution_bwd_data_t() { conv_p_->release(); }

    virtual status_t execute(const exec_ctx_t &ctx) const override {
        const auto &args = ctx.args();
        exec_args_t conv_args;
        conv_args[MKLDNN_ARG_SRC] = args.at(MKLDNN_ARG_DIFF_DST);
        conv_args[MKLDNN_ARG_WEIGHTS] = args.at(MKLDNN_ARG_WEIGHTS);
        conv_args[MKLDNN_ARG_DST] = args.at(MKLDNN_ARG_DIFF_SRC);
        if (!types::is_zero_md(pd()->scratchpad_md()))
            conv_args[MKLDNN_ARG_SCRATCHPAD] = args.at(MKLDNN_ARG_SCRATCHPAD);
        const exec_ctx_t conv_ctx(ctx.stream(), std::move(conv_args));

        // Executing the convolution kernel
        status_t status = conv_p_->execute(conv_ctx);
        return status;
    }

    status_t init() override {
        status_t conv_status
                = pd()->conv_pd_->create_primitive((primitive_t **)&conv_p_);
        return conv_status;
    }

private:
    const pd_t *pd() const { return (const pd_t *)primitive_t::pd(); }
    primitive_t *conv_p_ = nullptr;
};

struct ref_deconvolution_bwd_weights_t : public primitive_t {
    struct pd_t : public ocl_deconvolution_bwd_weights_pd_t {
        pd_t(engine_t *engine, const deconvolution_desc_t *adesc,
                const primitive_attr_t *attr,
                const deconvolution_fwd_pd_t *hint_fwd_pd)
            : ocl_deconvolution_bwd_weights_pd_t(
                    engine, adesc, attr, hint_fwd_pd)
            , conv_pd_(nullptr) {}

        pd_t(const pd_t &other)
            : ocl_deconvolution_bwd_weights_pd_t(other)
            , conv_pd_(other.conv_pd_->clone()) {}

        pd_t &operator=(const pd_t &other) {
            MKLDNN_SHORT_CIRCUIT_SELF_ASSIGN(other);
            delete conv_pd_;
            conv_pd_ = other.conv_pd_->clone();
            return *this;
        }

        ~pd_t() { delete conv_pd_; }

        DECLARE_COMMON_PD_T(conv_pd_->name(), ref_deconvolution_bwd_weights_t);

        status_t init_convolution() {
            convolution_desc_t cd;
            CHECK(conv_descr_create(desc(), &cd));
            status_t status = mkldnn_primitive_desc_create(
                    &conv_pd_, (op_desc_t *)&cd, &attr_, engine_, nullptr);
            return status;
        }

        status_t init() {
            using namespace format_tag;
            bool ok = true && desc()->prop_kind == prop_kind::backward_weights
                    && utils::everyone_is(data_type::f32,
                            desc()->src_desc.data_type,
                            desc()->diff_weights_desc.data_type,
                            desc()->diff_dst_desc.data_type)
                    && utils::one_of(
                            desc()->alg_kind, alg_kind::deconvolution_direct)
                    && attr()->has_default_values();
            if (ok) {
                CHECK(init_convolution());
                if (diff_weights_md_.format_kind == format_kind::any) {
                    CHECK(compute_blocked_format(with_groups(),
                            conv_pd_->diff_weights_md(),
                            &desc_.diff_weights_desc));
                    diff_weights_md_ = desc_.diff_weights_desc;
                }
                if (src_md_.format_kind == format_kind::any)
                    src_md_ = *conv_pd_->diff_dst_md();
                if (diff_dst_md_.format_kind == format_kind::any)
                    diff_dst_md_ = *conv_pd_->src_md();
                if (diff_bias_md_.format_kind == format_kind::any)
                    CHECK(memory_desc_init_by_tag(diff_bias_md_, x));

                return status::success;
            }

            return status::unimplemented;
        }

        virtual void init_scratchpad_md() override {
            scratchpad_md_ = *conv_pd_->scratchpad_md();
        }

        primitive_desc_t *conv_pd_;
    };

    typedef typename prec_traits<data_type::f32>::type data_t;

    ref_deconvolution_bwd_weights_t(const pd_t *apd) : primitive_t(apd) {}

<<<<<<< HEAD
    ~ref_deconvolution_bwd_weights_t() {
        if (conv_p_)
            conv_p_->release();
    }
=======
    ~ref_deconvolution_bwd_weights_t() { delete conv_p_; }
>>>>>>> 85b2dd0f

    virtual status_t execute(const exec_ctx_t &ctx) const override {
        auto *compute_stream
                = utils::downcast<compute::compute_stream_t *>(ctx.stream());

        const auto &args = ctx.args();
        exec_args_t conv_args;
        conv_args[MKLDNN_ARG_DIFF_DST] = args.at(MKLDNN_ARG_SRC);
        conv_args[MKLDNN_ARG_SRC] = args.at(MKLDNN_ARG_DIFF_DST);
        conv_args[MKLDNN_ARG_DIFF_WEIGHTS] = args.at(MKLDNN_ARG_DIFF_WEIGHTS);
        if (!types::is_zero_md(pd()->scratchpad_md()))
            conv_args[MKLDNN_ARG_SCRATCHPAD] = args.at(MKLDNN_ARG_SCRATCHPAD);
        const exec_ctx_t conv_ctx(ctx.stream(), std::move(conv_args));

        status_t status = conv_p_->execute(conv_ctx);
        if (status != status::success)
            return status;

        if (pd()->with_bias()) {
            // Calling the bias kernel if bias=1
            auto &diff_bias = CTX_OUT_STORAGE(MKLDNN_ARG_DIFF_BIAS);
            auto &diff_dst = CTX_IN_STORAGE(MKLDNN_ARG_DIFF_DST);

            compute::kernel_arg_list_t arg_list;
            arg_list.set(0, diff_dst);
            arg_list.set(1, diff_bias);

            // Setting up global work-space to {OC*G, 1, 1}
            auto nd_range = compute::nd_range_t({ gws[0], gws[1], gws[2] });
            status = compute_stream->parallel_for(
                    nd_range, bias_kernel, arg_list);
        }
        return status::success;
    }

    status_t init() override {
        // Creating convolution primitve
        status_t conv_status
                = pd()->conv_pd_->create_primitive((primitive_t **)&conv_p_);
        if (conv_status != status::success)
            return conv_status;

        // Initializing values for the deconv bias kernel
        auto *compute_engine
                = utils::downcast<compute::compute_engine_t *>(engine());
        compute::kernel_ctx_t kernel_ctx;

        memory_desc_wrapper diff_dst_mdw(pd()->diff_dst_md());
        kernel_ctx.set_data_type(pd()->diff_dst_md()->data_type);
        jit_offsets jit_off;
        set_offsets(diff_dst_mdw, jit_off.dst_off);
        def_offsets(jit_off.dst_off, kernel_ctx, "DST",
                pd()->desc()->diff_dst_desc.ndims);

        kernel_ctx.define_int("MB", pd()->MB());
        kernel_ctx.define_int("OH", pd()->OH());
        kernel_ctx.define_int("OW", pd()->OW());
        kernel_ctx.define_int("OD", pd()->OD());
        kernel_ctx.define_int("OC", pd()->OC() / pd()->G());
        kernel_ctx.define_int("NDIMS", pd()->desc()->src_desc.ndims);

        compute_engine->create_kernel(
                &bias_kernel, "ref_deconv_backward_bias", kernel_ctx);
        if (!bias_kernel)
            return status::runtime_error;

        gws[0] = pd()->OC() * pd()->G();
        gws[1] = 1;
        gws[2] = 1;

        return status::success;
    }

private:
    const pd_t *pd() const { return (const pd_t *)primitive_t::pd(); }
    primitive_t *conv_p_ = nullptr;
    compute::kernel_t bias_kernel;
    size_t gws[3];
};

} // namespace ocl
} // namespace impl
} // namespace mkldnn

#endif<|MERGE_RESOLUTION|>--- conflicted
+++ resolved
@@ -388,14 +388,10 @@
 
     ref_deconvolution_bwd_weights_t(const pd_t *apd) : primitive_t(apd) {}
 
-<<<<<<< HEAD
     ~ref_deconvolution_bwd_weights_t() {
         if (conv_p_)
             conv_p_->release();
     }
-=======
-    ~ref_deconvolution_bwd_weights_t() { delete conv_p_; }
->>>>>>> 85b2dd0f
 
     virtual status_t execute(const exec_ctx_t &ctx) const override {
         auto *compute_stream
