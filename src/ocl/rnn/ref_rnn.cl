--- conflicted
+++ resolved
@@ -391,23 +391,6 @@
     printf("ws_gates: off %d\n", WS_GATES_OFFSET);
     printf("[lay,dir,iter,batch]\n");
     __global DATA_T *wt = ws + WS_GATES_OFFSET;
-<<<<<<< HEAD
-    for (int j = 0; j < N_LAYER; j++) {
-        for (int dir = 0; dir < N_DIR; dir++) {
-            for (int i = 0; i < N_ITER; i++) {
-                for (int b = 0; b < BATCH; b++) {
-                    printf("[%d,%d,%d,%d]: ", j, dir, i, b);
-                    for (int g = 0; g < N_GATES; g++) {
-                        for (int s = 0; s < DIC; s++) {
-                            printf(" %f",
-                                    *(wt + OFF_WS_GATES(j, dir, i, b, g, s)));
-                        }
-                    }
-                    printf("\n");
-                }
-            }
-        }
-=======
     for_(int j = 0; j < N_LAYER; j++)
     for_(int dir = 0; dir < N_DIR; dir++)
     for_(int i = 0; i < N_ITER; i++)
@@ -418,26 +401,11 @@
             printf(" %f", *(wt + OFF_WS_GATES(j, dir, i, b, g, s)));
         }
         printf("\n");
->>>>>>> 56ef626d
     }
 
     printf("ws_states (H): off %d\n", WS_STATES_OFFSET);
     printf("[lay,dir,iter]\n");
     wt = ws + WS_STATES_OFFSET;
-<<<<<<< HEAD
-    for (int j = 0; j < N_LAYER + 1; j++) {
-        for (int dir = 0; dir < N_DIR; dir++) {
-            for (int i = 0; i < N_ITER + 1; i++) {
-                printf("[%d,%d,%d] : ", j, dir, i);
-                for (int b = 0; b < BATCH; b++) {
-                    for (int s = 0; s < WIC; s++) {
-                        printf(" %f", *(wt + OFF_WS_STATE(j, dir, i, b, s)));
-                    }
-                }
-                printf("\n");
-            }
-        }
-=======
     for_(int j = 0; j < N_LAYER + 1; j++)
     for_(int dir = 0; dir < N_DIR; dir++)
     for (int i = 0; i < N_ITER + 1; i++) {
@@ -447,26 +415,11 @@
             printf(" %f", *(wt + OFF_WS_STATE(j, dir, i, b, s)));
         }
         printf("\n");
->>>>>>> 56ef626d
     }
 
     printf("ws_states (C): off %d\n", WS_C_STATE_OFFSET);
     printf("[lay,dir,iter]\n");
     wt = ws + WS_C_STATE_OFFSET;
-<<<<<<< HEAD
-    for (int j = 0; j < N_LAYER + 1; j++) {
-        for (int dir = 0; dir < N_DIR; dir++) {
-            for (int i = 0; i < N_ITER + 1; i++) {
-                printf("[%d,%d,%d] : ", j, dir, i);
-                for (int b = 0; b < BATCH; b++) {
-                    for (int s = 0; s < WIC; s++) {
-                        printf(" %f", *(wt + OFF_WS_STATE(j, dir, i, b, s)));
-                    }
-                }
-                printf("\n");
-            }
-        }
-=======
     for_(int j = 0; j < N_LAYER + 1; j++)
     for_(int dir = 0; dir < N_DIR; dir++)
     for (int i = 0; i < N_ITER + 1; i++) {
@@ -476,31 +429,11 @@
             printf(" %f", *(wt + OFF_WS_STATE(j, dir, i, b, s)));
         }
         printf("\n");
->>>>>>> 56ef626d
     }
 
     printf("ws_diff_states: off %d\n", WS_DIFF_STATES_OFFSET);
     printf("[lay,dir,state,iter]\n");
     wt = ws + WS_DIFF_STATES_OFFSET;
-<<<<<<< HEAD
-    for (int j = 0; j < N_LAYER + 1; j++) {
-        for (int dir = 0; dir < N_DIR; dir++) {
-            for (int st = 0; st < N_STATES + 1; st++) {
-                for (int i = 0; i < N_ITER + 1; i++) {
-                    printf("[%d,%d,%d,%d] : ", j, dir, st, i);
-                    for (int b = 0; b < BATCH; b++) {
-                        for (int s = 0; s < WIC; s++) {
-                            printf(" %f",
-                                    *(wt
-                                            + OFF_WS_DIFF_STATES(
-                                                    j, dir, i, st, b, s)));
-                        }
-                    }
-                    printf("\n");
-                }
-            }
-        }
-=======
     for_(int j = 0; j < N_LAYER + 1; j++)
     for_(int dir = 0; dir < N_DIR; dir++)
     for_(int st = 0; st < N_STATES + 1; st++)
@@ -511,7 +444,6 @@
             printf(" %f", *(wt + OFF_WS_DIFF_STATES(j, dir, i, st, b, s)));
         }
         printf("\n");
->>>>>>> 56ef626d
     }
 }
 #endif
